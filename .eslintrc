--- conflicted
+++ resolved
@@ -1,5 +1,3 @@
-<<<<<<< HEAD
----
 ecmaFeatures:
   arrowFunctions: true
   blockBindings: true
@@ -348,54 +346,4 @@
   no-plusplus: 0
 
   # Project Specific Settings (Node-only)
-  no-console: 0
-=======
-{
-	"rules": {
-		"array-bracket-spacing": [2, "always"],
-		"block-scoped-var": 2,
-		"computed-property-spacing": [2, "never"],
-		"dot-location": [2, "property"],
-		"no-eq-null": 2,
-		"no-floating-decimal": 2,
-		"no-self-compare": 2,
-		"no-throw-literal": 2,
-		"no-warning-comments": 1,
-
-		"strict": [2, "global"],
-
-		"brace-style": [2, "stroustrup", { "allowSingleLine": true }],
-		"camelcase": [1, {"properties": "always"}],
-		"comma-style": 2,
-		"func-names": 1,
-		"indent": [2, "tab"],
-		"linebreak-style": [2, "unix"],
-		"max-nested-callbacks": [2, 3],
-		"new-cap": [2, { "newIsCap": true, "capIsNew": false }],
-		"new-parens": 2,
-		"no-lonely-if": 2,
-		"no-multiple-empty-lines": [2, {"max": 2}],
-		"no-nested-ternary": 2,
-		"no-underscore-dangle": 0,
-		"no-unneeded-ternary": 2,
-		"no-unused-vars": 1,
-		"object-curly-spacing": [2, "always"],
-		"operator-assignment": [2, "always"],
-		"operator-linebreak": 2,
-		"padded-blocks": [2, "never"],
-		"quotes": [2, "single", "avoid-escape"],
-		"sort-vars": [2, { "ignoreCase": true }],
-		"space-after-keywords": 2,
-		"space-before-blocks": 2,
-		"space-before-function-paren": [2, "never"],
-		"space-in-parens": 2,
-		"spaced-comment": [2, "always"],
-		"wrap-regex": 2,
-
-		"max-len": [1, 80, 4]
-	},
-	"env": {
-		"node": true
-	}
-}
->>>>>>> 93864b8c
+  no-console: 0