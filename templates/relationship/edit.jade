--- conflicted
+++ resolved
@@ -1,65 +1,9 @@
 extends /layout
 
 block body
-	#entityContainer(data-entity-gid=entityGid)
-	h1 Edit Relationships
-	.row
-		.col-md-12
-			p.lead Edit the relationships for an entity.
-	h2 Add Relationship
-	.row
-		.col-md-6.col-md-offset-3.form-horizontal
-			.form-group
-				label.col-md-3.control-label Type
-				.col-md-9
-					select.form-control(data-bind="options: relationshipTypes, optionsText: 'label', value: currentRelationshipType")
-					// ko with: currentRelationshipType
-					p(data-bind="text: description")
-					// /ko
-
-<<<<<<< HEAD
-			// ko foreach: entityGids
-			.form-group
-				label.col-md-3.control-label Entity&nbsp;
-					span(data-bind="text: $index() + 1")
-				.col-md-7
-					input.form-control(type='text', data-bind="textInput: $data.gid, attr: {readonly: $data.disabled}")
-				.col-md-2(data-bind="ifnot: $parent.lastEntity($index())")
-					button.btn.btn-primary.btn-block(data-bind="click: $parent.swap.bind($data, $index())")
-						span.fa.fa-exchange.fa-rotate-90
-						span.sr-only Swap entities
-			// /ko
-			.text-center(data-bind="if: relationshipComplete")
-				p(data-bind="html: renderedRelationship")
-			.form-group
-				.col-md-2.col-md-offset-10
-					button.btn.btn-success.btn-block.fa.fa-plus(title="Add Relationship", data-bind="click: processRelationship, enable: relationshipComplete")
-						span.sr-only Add relationship
-	hr
-	h2 Current Relationships
-	.row
-		.col-md-6.col-md-offset-3
-			.row(data-bind="foreach: addedRelationships")
-				.col-md-10(data-bind="html: rendered")
-				.col-md-2
-					button.btn.btn-danger.btn-block.fa.fa-minus(title="Remove Relationship", data-bind="click: $parent.removeRelationship")
-						span.sr-only Remove relationship
-	hr
-	.row
-		.col-md-6.col-md-offset-3
-			button.btn.btn-success.btn-lg.btn-block(data-bind="click: submit") Submit!
-
-	.alert.alert-danger.alert-dismissible(data-bind='visible: error, with: error')
-		span(data-bind='text: msg')
+	.container#content
+    #relationshipForm
 
 block js
-	script(src='/js/relationship/relationship_editor.js')
-=======
-  .container#content
-    #relationshipForm
-
-  script(type='application/json')#props!= JSON.stringify(props)
-  script(src='/js/relationship.js')
-
-  include /footer
->>>>>>> ac95c9f1
+	script(type='application/json')#props!= JSON.stringify(props)
+  script(src='/js/relationship.js')