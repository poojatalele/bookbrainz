--- conflicted
+++ resolved
@@ -5,14 +5,8 @@
 		.col-md-12
 			img#index-large-logo.img-responsive(alt='BookBrainz', src='/images/BookBrainz_text.svg', height='150')
 			.text-center
-<<<<<<< HEAD
-				h1 BookBrainz
 				p.lead the 
 					a(href='/licensing')='open'
-=======
-				p.lead the 
-					a(href='/licensing') open
->>>>>>> e698d000
 					|  book database
 				a.btn.btn-success.btn-lg(href='/getStarted') Get Started!
 
