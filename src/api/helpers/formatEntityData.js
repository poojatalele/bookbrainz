--- conflicted
+++ resolved
@@ -31,11 +31,7 @@
  * @example
  *		getDefaultAlias(entity);
  *		/* => {
-<<<<<<< HEAD
-			"language": "English",
-=======
 			"language": "eng",
->>>>>>> 8cfe1730
 			"name": "H. Beam Piper",
 			"sortName": "Piper, H. Beam"
 		}
@@ -43,11 +39,7 @@
 
 function getDefaultAlias(entity: object) {
 	return {
-<<<<<<< HEAD
-		language: _.get(entity, 'defaultAlias.language.name', null),
-=======
 		language: _.get(entity, 'defaultAlias.language.isoCode3', null),
->>>>>>> 8cfe1730
 		name: _.get(entity, 'defaultAlias.name', null),
 		primary: _.get(entity, 'defaultAlias.primary', null),
 		sortName: _.get(entity, 'defaultAlias.sortName', null)
@@ -83,11 +75,7 @@
  *		/* => {
 			"bbid": "ba446064-90a5-447b-abe5-139be547da2e",
 			"defaultAlias": {
-<<<<<<< HEAD
-				"language": "English",
-=======
 				"language": "eng",
->>>>>>> 8cfe1730
 				"name": "Harry Potter",
 				"primary": true,
 				"sortName": "Harry Potter"
@@ -126,11 +114,7 @@
  *		/* => {
 			"bbid": "442ab642-985a-4957-9d61-8a1d9e82de1f",
 			"defaultAlias": {
-<<<<<<< HEAD
-				"language": "English",
-=======
 				"language": "eng",
->>>>>>> 8cfe1730
 				"name": "A Monster Calls",
 				"primary": true,
 				"sortName": "Monster Calls, A"
@@ -183,11 +167,7 @@
  *		/* => {
 			"bbid": "3889b695-70d5-4933-9f08-defad217623e",
 			"defaultAlias": {
-<<<<<<< HEAD
-				"language": "English",
-=======
 				"language": "eng",
->>>>>>> 8cfe1730
 				"name": "A Suitable Boy",
 				"primary": true,
 				"sortName": "Suitable Boy, A"
@@ -222,11 +202,7 @@
 			"beginArea": null,
 			"beginDate": "1904-03-23",
 			"defaultAlias": {
-<<<<<<< HEAD
-				"language": "English",
-=======
 				"language": "eng",
->>>>>>> 8cfe1730
 				"name": "H. Beam Piper",
 				"primary": true,
 				"sortName": "Piper, H. Beam"
@@ -271,11 +247,7 @@
 			"bbid": "e418874e-5684-4fe9-9d2d-1b7e5d43fd59",
 			"beginDate": "1943",
 			"defaultAlias": {
-<<<<<<< HEAD
-				"language": "[Multiple languages]",
-=======
 				"language": "mul",
->>>>>>> 8cfe1730
 				"name": "Bharati Bhawan",
 				"primary": true,
 				"sortName": "Bhawan, Bharati"
@@ -314,11 +286,7 @@
  *		/* => {
 			"aliases": [
 				{
-<<<<<<< HEAD
-					"language": "English",
-=======
 					"language": "eng",
->>>>>>> 8cfe1730
 					"name": "A Monster Calls",
 					"primary": true,
 					"sortName": "Monster Calls, A"
@@ -332,11 +300,7 @@
 	return _.isNil(entity) ? null :
 		{
 			aliases: _.get(entity, 'aliasSet.aliases', []).map((alias) => ({
-<<<<<<< HEAD
-				language: _.get(alias, 'language.name', null),
-=======
 				language: _.get(alias, 'language.isoCode3', null),
->>>>>>> 8cfe1730
 				name: _.get(alias, 'name', null),
 				primary: _.get(alias, 'primary', null),
 				sortName: _.get(alias, 'sortName', null)
