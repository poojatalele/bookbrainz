import {Relationship, RelationshipForDisplay} from '../../client/entity-editor/relationship-editor/types';

import {kebabCase} from 'lodash';

/**
 * Regular expression for valid BookBrainz UUIDs (bbid)
 *
 * @private
 */
const _bbidRegex =
	/^[0-9a-f]{8}-[0-9a-f]{4}-[0-9a-f]{4}-[0-9a-f]{4}-[0-9a-f]{12}$/;

/**
 * Tests if a BookBrainz UUID is valid
 *
 * @param {string} bbid - BookBrainz UUID to validate
 * @returns {boolean} - Returns true if BookBrainz UUID is valid
 */
export function isValidBBID(bbid: string): boolean {
	return _bbidRegex.test(bbid);
}

/**
 * Returns all entity models defined in bookbrainz-data-js
 *
 * @param {object} orm - the BookBrainz ORM, initialized during app setup
 * @returns {object} - Object mapping model name to the entity model
 */
export function getEntityModels(orm: any) {
	const {Author, Edition, EditionGroup, Publisher, Series, Work} = orm;
	return {
		Author,
		Edition,
		EditionGroup,
		Publisher,
		Series,
		Work
	};
}

/**
 * Retrieves the Bookshelf entity model with the given the model name
 *
 * @param {object} orm - the BookBrainz ORM, initialized during app setup
 * @param {string} type - Name or type of model
 * @throws {Error} Throws a custom error if the param 'type' does not
 * map to a model
 * @returns {object} - Bookshelf model object with the type specified in the
 * single param
 */
export function getEntityModelByType(orm: any, type: string): any {
	const entityModels = getEntityModels(orm);

	if (!entityModels[type]) {
		throw new Error(`Unrecognized entity type: '${type}'`);
	}

	return entityModels[type];
}

/**
 * This function maps `{a: somePromise}` to a promise that
 * resolves with `{a: resolvedValue}`.
 * @param {object} obj - an object with Promises as values
 * @returns {Promise<object>} - A Promise resolving to the object with resolved values
 */
type Unresolved<T> = {
	[P in keyof T]: Promise<T[P]>;
};
export function makePromiseFromObject<T>(obj: Unresolved<T>): Promise<T> {
	const keys = Object.keys(obj);
	const values = Object.values(obj);
	return Promise.all(values)
	  .then(resolved => {
			const res = {};
			for (let i = 0; i < keys.length; i += 1) {
				res[keys[i]] = resolved[i];
			}
			return res as T;
	  });
}

/**
 * This function sorts the relationship array
 * @param {string} sortByProperty - name of property which will be used for sorting
 * @returns {array} - sorted relationship array
 */
export function sortRelationshipOrdinal(sortByProperty: string) {
	return (a: RelationshipForDisplay | Relationship, b: RelationshipForDisplay | Relationship) => {
		const value1 = a[sortByProperty] || '';
		const value2 = b[sortByProperty] || '';
		// eslint-disable-next-line no-undefined
		return value1.localeCompare(value2, undefined, {numeric: true});
	};
}

<<<<<<< HEAD
/**
 * This function repalces other space control character to U+0020 and trim extra spaces
 * @param {string} text - text to sanitize
 * @returns {string} - sanitized text
 */
export function collapseWhiteSpaces(text:string):string {
	const spaceRegex = RegExp(/\s+/gi);
	const doubleRegex = RegExp(/\s{2,}/gi);
	let sanitizedText = text.replace(spaceRegex, '\u0020');
	sanitizedText = text.replace(doubleRegex, '\u0020');
	return sanitizedText.trim();
}

/**
 * This function is to sanitize text inputs
 * @param {string} text - text to sanitize
 * @returns {string} - sanitized text
 */
export function sanitize(text:string):string {
	if (!text) {
		return text;
	}
	// unicode normalization to convert text into normal text
	let sanitizeText = text.normalize('NFC');
	sanitizeText = collapseWhiteSpaces(sanitizeText);
	// eslint-disable-next-line no-control-regex
	const invalidXMLRgx = RegExp(/[^\u0009\u000a\u000d\u0020-\uD7FF\uE000-\uFFFD]/gi);
	sanitizeText = sanitizeText.replace(invalidXMLRgx, '');
	const ccRegex = RegExp(/[\u200B\u00AD\p{Cc}]/gu);
	sanitizeText = sanitizeText.replace(ccRegex, '');
	sanitizeText = collapseWhiteSpaces(sanitizeText);
	return sanitizeText;
=======

/**
 * Returns an API path for interacting with the given Bookshelf entity model
 *
 * @param {object} entity - Entity object
 * @returns {string} - URL path to interact with entity
 */
export function getEntityLink(entity: {type: string, bbid: string}): string {
	return `/${kebabCase(entity.type)}/${entity.bbid}`;
}


export function getNextEnabledAndResultsArray(array, size) {
	if (array.length > size) {
		while (array.length > size) {
			array.pop();
		}
		return {
			newResultsArray: array,
			nextEnabled: true
		};
	}
	return {
		newResultsArray: array,
		nextEnabled: false
	};
>>>>>>> e4f06ead
}<|MERGE_RESOLUTION|>--- conflicted
+++ resolved
@@ -94,7 +94,6 @@
 	};
 }
 
-<<<<<<< HEAD
 /**
  * This function repalces other space control character to U+0020 and trim extra spaces
  * @param {string} text - text to sanitize
@@ -127,7 +126,6 @@
 	sanitizeText = sanitizeText.replace(ccRegex, '');
 	sanitizeText = collapseWhiteSpaces(sanitizeText);
 	return sanitizeText;
-=======
 
 /**
  * Returns an API path for interacting with the given Bookshelf entity model
@@ -154,5 +152,4 @@
 		newResultsArray: array,
 		nextEnabled: false
 	};
->>>>>>> e4f06ead
 }