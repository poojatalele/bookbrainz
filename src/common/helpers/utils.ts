--- conflicted
+++ resolved
@@ -94,7 +94,6 @@
 	};
 }
 
-<<<<<<< HEAD
 /**
  * Takes a flatten object and convert it into unflatten one
  * eg. { "a.c": 2 } -> { "a": { "c" : 2 } }
@@ -123,7 +122,7 @@
 		}
 	}
 	return result[''] ?? {};
-=======
+}
 
 /**
  * Returns an API path for interacting with the given Bookshelf entity model
@@ -150,5 +149,4 @@
 		newResultsArray: array,
 		nextEnabled: false
 	};
->>>>>>> be63b9ea
 }