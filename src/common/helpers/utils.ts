--- conflicted
+++ resolved
@@ -269,7 +269,6 @@
 
 	return digits.join('');
 }
-<<<<<<< HEAD
 export function filterIdentifierTypesByEntityType(
 	identifierTypes: Array<{id: number, entityType: string}>,
 	entityType: string
@@ -277,7 +276,7 @@
 	return identifierTypes.filter(
 		(type) => type.entityType === entityType
 	);
-=======
+}
 
 /**
  *
@@ -304,5 +303,4 @@
 	];
 	const entityData = await orm.func.entity.getEntity(orm, entityType, bbid, baseRelations);
 	return entityData;
->>>>>>> 5fdeab4b
 }