/*
 * Copyright (C) 2016  Sean Burke
 *
 * This program is free software; you can redistribute it and/or modify
 * it under the terms of the GNU General Public License as published by
 * the Free Software Foundation; either version 2 of the License, or
 * (at your option) any later version.
 *
 * This program is distributed in the hope that it will be useful,
 * but WITHOUT ANY WARRANTY; without even the implied warranty of
 * MERCHANTABILITY or FITNESS FOR A PARTICULAR PURPOSE.  See the
 * GNU General Public License for more details.
 *
 * You should have received a copy of the GNU General Public License along
 * with this program; if not, write to the Free Software Foundation, Inc.,
 * 51 Franklin Street, Fifth Floor, Boston, MA 02110-1301 USA.
 */
/* eslint-disable camelcase */

import * as commonUtils from '../../common/helpers/utils';
import {camelCase, isString, snakeCase, upperFirst} from 'lodash';

import ElasticSearch from '@elastic/elasticsearch';
import httpStatus from 'http-status';
import log from 'log';


const _index = 'bookbrainz';
const _bulkIndexSize = 10000;

// In milliseconds
const _retryDelay = 10;
const _maxJitter = 75;

let _client = null;

function sanitizeEntityType(type) {
	if (!type) {
		return null;
	}
	if (Array.isArray(type)) {
		return type.map(snakeCase);
	}
	if (snakeCase(type) === 'all_entities') {
		return ['author', 'edition', 'edition_group', 'series', 'work', 'publisher'];
	}

	return snakeCase(type);
}

async function _fetchEntityModelsForESResults(orm, results) {
	const {Area, Editor, UserCollection} = orm;
<<<<<<< HEAD
	if (!results.hits) {
=======

	if (!results?.hits) {
>>>>>>> 41122a81
		return null;
	}

	const processedResults = await Promise.all(results.hits.map(async (hit) => {
		const entityStub = hit._source;

		// Special cases first
		if (entityStub.type === 'Area') {
			const area = await Area.forge({gid: entityStub.bbid})
				.fetch({withRelated: ['areaType']});

			const areaJSON = area.toJSON();
			const areaParents = await area.parents();
			areaJSON.defaultAlias = {
				name: areaJSON.name
			};
			areaJSON.type = 'Area';
			areaJSON.disambiguation = {
				comment: `${areaJSON.areaType?.name}${areaParents?.length ? ' - ' : ''}${areaParents?.map(parent => parent.name).join(', ')}`
			};
			return areaJSON;
		}
		if (entityStub.type === 'Editor') {
			const editor = await Editor.forge({id: entityStub.bbid})
				.fetch();

			const editorJSON = editor.toJSON();
			editorJSON.defaultAlias = {
				name: editorJSON.name
			};
			editorJSON.type = 'Editor';
			editorJSON.bbid = entityStub.bbid;
			return editorJSON;
		}
		if (entityStub.type === 'Collection') {
			const collection = await UserCollection.forge({id: entityStub.bbid})
				.fetch();

			const collectionJSON = collection.toJSON();
			collectionJSON.defaultAlias = {
				name: collectionJSON.name
			};
			collectionJSON.type = 'Collection';
			collectionJSON.bbid = entityStub.bbid;
			return collectionJSON;
		}
		// Regular entity
		const model = commonUtils.getEntityModelByType(orm, entityStub.type);
		const entity = await model.forge({bbid: entityStub.bbid})
<<<<<<< HEAD
			.fetch({require: false, withRelated: ['defaultAlias.language', 'disambiguation', 'aliasSet.aliases', 'identifierSet.identifiers']});

		return {...entity?.toJSON(), authors: entityStub.authors ?? null};
=======
			.fetch({require: false, withRelated: ['defaultAlias.language', 'disambiguation', 'aliasSet.aliases', 'identifierSet.identifiers',
				'relationshipSet.relationships.source', 'relationshipSet.relationships.target', 'relationshipSet.relationships.type', 'annotation']});
		const entityJSON = entity?.toJSON();
		if (entityJSON && entityJSON.relationshipSet) {
			entityJSON.relationshipSet.relationships = await Promise.all(entityJSON.relationshipSet.relationships.map(async (rel) => {
				rel.source = await commonUtils.getEntityAlias(orm, rel.source.bbid, rel.source.type);
				rel.target = await commonUtils.getEntityAlias(orm, rel.target.bbid, rel.target.type);
				return rel;
			}));
		}
		return entityJSON;
>>>>>>> 41122a81
	})).catch(err => log.error(err));
	return processedResults;
}

// Returns the results of a search translated to entity objects
async function _searchForEntities(orm, dslQuery) {
	try {
		const searchResponse = await _client.search(dslQuery);
		const results = await _fetchEntityModelsForESResults(orm, searchResponse.body.hits);
		return {results, total: searchResponse.body.hits.total};
	}
	catch (error) {
		log.error(error);
	}
	return {results: [], total: 0};
}

export async function _bulkIndexEntities(entities) {
	if (!entities.length) {
		return;
	}

	// Proxy the list of entities to index in case we need to retry
	let entitiesToIndex = entities;

	let operationSucceeded = false;
	while (!operationSucceeded) {
		const bulkOperations = entitiesToIndex.reduce((accumulator, entity) => {
			accumulator.push({
				index: {
					_id: entity.bbid,
					_index,
					_type: snakeCase(entity.type)
				}
			});
			accumulator.push(entity);

			return accumulator;
		}, []);

		operationSucceeded = true;

		// eslint-disable-next-line no-await-in-loop
		const response = await _client.bulk({
			body: bulkOperations
		});

		/*
		 * In case of failed index operations, the promise won't be rejected;
		 * instead, we have to inspect the response and respond to any failures
		 * individually.
		 */
		if (response.errors === true) {
			entitiesToIndex = response.items.reduce((accumulator, item) => {
				// We currently only handle queue overrun
				if (item.index.status === httpStatus.TOO_MANY_REQUESTS) {
					const failedEntity = entities.find(
						(element) => element.bbid === item.index._id
					);

					accumulator.push(failedEntity);
				}

				return accumulator;
			}, []);


			if (entitiesToIndex.length) {
				operationSucceeded = false;

				const jitter = Math.random() * _maxJitter;
				// eslint-disable-next-line no-await-in-loop
				await new Promise(resolve => setTimeout(resolve, _retryDelay + jitter));
			}
		}
	}
}

async function _processEntityListForBulk(entityList) {
	const indexOperations = [];

	let bulkQueue = [];
	for (const entity of entityList) {
		bulkQueue.push(entity);

		if (bulkQueue.length >= _bulkIndexSize) {
			indexOperations.push(_bulkIndexEntities(bulkQueue));
			bulkQueue = [];
		}
	}
	indexOperations.push(_bulkIndexEntities(bulkQueue));

	await Promise.all(indexOperations);
}

export async function autocomplete(orm, query, type, size = 42) {
	let queryBody = null;

	if (commonUtils.isValidBBID(query)) {
		queryBody = {
			ids: {
				values: [query]
			}
		};
	}
	else {
		queryBody = {
			match: {
				'aliasSet.aliases.name.autocomplete': {
					minimum_should_match: '80%',
					query
				}
			}
		};
	}

	const dslQuery = {
		body: {
			query: queryBody,
			size
		},
		index: _index,
		type: sanitizeEntityType(type)
	};


	const searchResponse = await _searchForEntities(orm, dslQuery);
	// Only return the results array, we're not interested in the total number of hits for this endpoint
	return searchResponse.results;
}

// eslint-disable-next-line consistent-return
export function indexEntity(entity) {
	if (entity) {
		return _client.index({
			body: entity,
			id: entity.bbid,
			index: _index,
			type: snakeCase(entity.type)
		});
	}
}

export function deleteEntity(entity) {
	return _client.delete({
		id: entity.bbid,
		index: _index,
		type: snakeCase(entity.type)
	});
}

export function refreshIndex() {
	return _client.indices.refresh({index: _index});
}

export async function generateIndex(orm) {
	const {Area, Author, Edition, EditionGroup, Editor, Publisher, Series, UserCollection, Work} = orm;
	const indexMappings = {
		mappings: {
			_default_: {
				properties: {
					'aliasSet.aliases': {
						properties: {
							name: {
								fields: {
									autocomplete: {
										analyzer: 'edge',
										type: 'text'
									},
									search: {
										analyzer: 'trigrams',
										type: 'text'
									}
								},
								type: 'text'
							}
						},
						type: 'object'
					},
<<<<<<< HEAD
					authors: {
						analyzer: 'trigrams',
						type: 'text'
					},
					'disambiguation.comment': {
=======
					disambiguation: {
>>>>>>> 41122a81
						analyzer: 'trigrams',
						type: 'text'
					}
				}
			}
		},
		settings: {
			analysis: {
				analyzer: {
					edge: {
						filter: [
							'asciifolding',
							'lowercase'
						],
						tokenizer: 'edge_ngram_tokenizer',
						type: 'custom'
					},
					trigrams: {
						filter: [
							'asciifolding',
							'lowercase'
						],
						tokenizer: 'trigrams',
						type: 'custom'
					}
				},
				tokenizer: {
					edge_ngram_tokenizer: {
						max_gram: 10,
						min_gram: 2,
						token_chars: [
							'letter',
							'digit'
						],
						type: 'edge_ngram'
					},
					trigrams: {
						max_gram: 3,
						min_gram: 1,
						type: 'ngram'
					}
				}
			}
		}
	};

	// First, drop index and recreate
	const mainIndexExistsRequest = await _client.indices.exists({index: _index});
	const mainIndexExists = mainIndexExistsRequest?.body;

	if (mainIndexExists) {
		await _client.indices.delete({index: _index});
	}

	await _client.indices.create(
		{body: indexMappings, index: _index}
	);

	const baseRelations = [
		'annotation',
		'defaultAlias',
		'aliasSet.aliases',
		'identifierSet.identifiers'
	];

	const entityBehaviors = [
		{
			model: Author,
			relations: [
				'gender',
				'beginArea',
				'endArea'
			]
		},
		{
			model: Edition,
			relations: [
				'editionGroup',
				'editionFormat',
				'editionStatus'
			]
		},
		{model: EditionGroup, relations: []},
		{model: Publisher, relations: ['area']},
		{model: Series, relations: ['seriesOrderingType']},
<<<<<<< HEAD
		{model: Work, relations: ['workType', 'relationshipSet.relationships.type']}
=======
		{model: Work, relations: []}
>>>>>>> 41122a81
	];

	// Update the indexed entries for each entity type
	const behaviorPromise = entityBehaviors.map(
		(behavior) => behavior.model.forge()
			.query((qb) => {
				qb.where('master', true);
				qb.whereNotNull('data_id');
			})
			.fetchAll({
				withRelated: baseRelations.concat(behavior.relations)
			})
	);
	const entityLists = await Promise.all(behaviorPromise);
	/* eslint-disable @typescript-eslint/no-unused-vars */
	const [authorsCollection,
		editionCollection,
		editionGroupCollection,
		publisherCollection,
		seriesCollection,
		workCollection] = entityLists;
	/* eslint-enable @typescript-eslint/no-unused-vars */
	const listIndexes = [];

	workCollection.forEach(workEntity => {
		const relationshipSet = workEntity.related('relationshipSet');
		if (relationshipSet) {
			const authorWroteWorkRels = relationshipSet.related('relationships')?.filter(relationshipModel => relationshipModel.get('typeId') === 8);
			const authorNames = authorWroteWorkRels.map(relationshipModel => {
				// Search for the Author in the already fetched BookshelfJS Collection
				const source = authorsCollection.get(relationshipModel.get('sourceBbid'));
				if (!source) {
					// This shouldn't happen, but just in case
					return null;
				}
				return source.toJSON().defaultAlias.name;
			});
			workEntity.set('authors', authorNames);
		}
	});
	// Index all the entities
	for (const entityList of entityLists) {
		const listArray = entityList.toJSON();
		listIndexes.push(_processEntityListForBulk(listArray));
	}
	await Promise.all(listIndexes);

	const areaCollection = await Area.forge()
		.fetchAll();

	const areas = areaCollection.toJSON();

	/** To index names, we use aliasSet.aliases.name and bbid, which Areas don't have.
	 * We massage the area to return a similar format as BB entities
	 */
	const processedAreas = areas.map((area) => new Object({
		aliasSet: {
			aliases: [
				{name: area.name}
			]
		},
		bbid: area.gid,
		type: 'Area'
	}));
	await _processEntityListForBulk(processedAreas);

	const editorCollection = await Editor.forge()
		// no bots
		.where('type_id', 1)
		.fetchAll();
	const editors = editorCollection.toJSON();

	/** To index names, we use aliasSet.aliases.name and bbid, which Editors don't have.
	 * We massage the editor to return a similar format as BB entities
	 */
	const processedEditors = editors.map((editor) => new Object({
		aliasSet: {
			aliases: [
				{name: editor.name}
			]
		},
		bbid: editor.id,
		type: 'Editor'
	}));
	await _processEntityListForBulk(processedEditors);

	const userCollections = await UserCollection.forge().where({public: true})
		.fetchAll();
	const userCollectionsJSON = userCollections.toJSON();

	/** To index names, we use aliasSet.aliases.name and bbid, which UserCollections don't have.
	 * We massage the editor to return a similar format as BB entities
	 */
	const processedCollections = userCollectionsJSON.map((collection) => new Object({
		aliasSet: {
			aliases: [
				{name: collection.name}
			]
		},
		bbid: collection.id,
		id: collection.id,
		type: 'Collection'
	}));
	await _processEntityListForBulk(processedCollections);

	await refreshIndex();
}

export async function checkIfExists(orm, name, type) {
	const {bookshelf} = orm;
	const bbids = await new Promise((resolve, reject) => {
		bookshelf.transaction(async (transacting) => {
			try {
				const result = await orm.func.alias.getBBIDsWithMatchingAlias(
					transacting, snakeCase(type), name
				);
				resolve(result);
			}
			catch (error) {
				reject(error);
			}
		});
	});

	// Follow-up: Fetch all entities in a single transaction from the postgres server
	const baseRelations = [
		'aliasSet.aliases.language',
		'defaultAlias',
		'disambiguation',
		'identifierSet.identifiers.type',
		'relationshipSet.relationships.type',
		'revision.revision'
	];
	const processedResults = await Promise.all(
		bbids.map(
			bbid => orm.func.entity.getEntity(orm, upperFirst(camelCase(type)), bbid, baseRelations)
		)
	);

	return processedResults;
}

export function searchByName(orm, name, type, size, from) {
	const dslQuery = {
		body: {
			from,
			query: {
				multi_match: {
					fields: [
						'aliasSet.aliases.name^3',
						'aliasSet.aliases.name.search',
						'disambiguation',
						'identifierSet.identifiers.value'
					],
					minimum_should_match: '80%',
					query: name,
					type: 'cross_fields'
				}
			},
			size
		},
		index: _index,
		type: sanitizeEntityType(type)
	};

	return _searchForEntities(orm, dslQuery);
}

export async function init(orm, options) {
	if (!isString(options.host)) {
		options.host = 'localhost:9200';
	}

	_client = new ElasticSearch.Client(options);

	// Automatically index on app startup if we haven't already
	try {
		const mainIndexExists = await _client.indices.exists({index: _index});
		if (mainIndexExists) {
			return null;
		}
		return generateIndex(orm);
	}
	catch (error) {
		return null;
	}
}<|MERGE_RESOLUTION|>--- conflicted
+++ resolved
@@ -50,12 +50,8 @@
 
 async function _fetchEntityModelsForESResults(orm, results) {
 	const {Area, Editor, UserCollection} = orm;
-<<<<<<< HEAD
-	if (!results.hits) {
-=======
 
 	if (!results?.hits) {
->>>>>>> 41122a81
 		return null;
 	}
 
@@ -105,11 +101,6 @@
 		// Regular entity
 		const model = commonUtils.getEntityModelByType(orm, entityStub.type);
 		const entity = await model.forge({bbid: entityStub.bbid})
-<<<<<<< HEAD
-			.fetch({require: false, withRelated: ['defaultAlias.language', 'disambiguation', 'aliasSet.aliases', 'identifierSet.identifiers']});
-
-		return {...entity?.toJSON(), authors: entityStub.authors ?? null};
-=======
 			.fetch({require: false, withRelated: ['defaultAlias.language', 'disambiguation', 'aliasSet.aliases', 'identifierSet.identifiers',
 				'relationshipSet.relationships.source', 'relationshipSet.relationships.target', 'relationshipSet.relationships.type', 'annotation']});
 		const entityJSON = entity?.toJSON();
@@ -120,8 +111,10 @@
 				return rel;
 			}));
 		}
+		if (entityStub.authors) {
+			entityJSON.authors = entityStub.authors;
+		}
 		return entityJSON;
->>>>>>> 41122a81
 	})).catch(err => log.error(err));
 	return processedResults;
 }
@@ -301,15 +294,11 @@
 						},
 						type: 'object'
 					},
-<<<<<<< HEAD
 					authors: {
 						analyzer: 'trigrams',
 						type: 'text'
 					},
-					'disambiguation.comment': {
-=======
 					disambiguation: {
->>>>>>> 41122a81
 						analyzer: 'trigrams',
 						type: 'text'
 					}
@@ -395,11 +384,7 @@
 		{model: EditionGroup, relations: []},
 		{model: Publisher, relations: ['area']},
 		{model: Series, relations: ['seriesOrderingType']},
-<<<<<<< HEAD
 		{model: Work, relations: ['workType', 'relationshipSet.relationships.type']}
-=======
-		{model: Work, relations: []}
->>>>>>> 41122a81
 	];
 
 	// Update the indexed entries for each entity type
