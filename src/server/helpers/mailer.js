import nodemailer from 'nodemailer';
import config from '../../../config/config.json';


<<<<<<< HEAD
async function sendEmail({from, to, subject, html}){
    const transporter = nodemailer.createTransport(mailConfig);
    //returns a promise 
    return transporter.sendMail({from, to, subject, html})
=======
const {mailConfig} = config;
>>>>>>> 2389c0ad

async function sendEmail({from, to, subject, body}) {
	const transporter = nodemailer.createTransport(mailConfig);
	// returns a promise
	return transporter.sendMail({from, to, subject, body});
}


export default sendEmail;<|MERGE_RESOLUTION|>--- conflicted
+++ resolved
@@ -2,14 +2,7 @@
 import config from '../../../config/config.json';
 
 
-<<<<<<< HEAD
-async function sendEmail({from, to, subject, html}){
-    const transporter = nodemailer.createTransport(mailConfig);
-    //returns a promise 
-    return transporter.sendMail({from, to, subject, html})
-=======
 const {mailConfig} = config;
->>>>>>> 2389c0ad
 
 async function sendEmail({from, to, subject, body}) {
 	const transporter = nodemailer.createTransport(mailConfig);
