--- conflicted
+++ resolved
@@ -21,19 +21,15 @@
 const AchievementType = require('bookbrainz-data').AchievementType;
 const AchievementUnlock = require('bookbrainz-data').AchievementUnlock;
 const Editor = require('bookbrainz-data').Editor;
-<<<<<<< HEAD
 const TitleType = require('bookbrainz-data').TitleType;
 const TitleUnlock = require('bookbrainz-data').TitleUnlock;
 
 const Promise = require('bluebird');
-=======
->>>>>>> 9fdd0dd5
 const achievement = {};
 const Bookshelf = require('bookbrainz-data').bookshelf;
 
 const _ = require('lodash');
 
-<<<<<<< HEAD
 function awardAchievement(editorId, achievementId) {
 	const achievementAttribs = {
 		editorId,
@@ -60,33 +56,15 @@
 		titleId
 	};
 	return new TitleUnlock(titleAttribs)
-=======
-const Promise = require('bluebird');
-
-function awardAchievement(editorid, achievementId) {
-	const achievementAttribs = {
-		editorId: editorid,
-		achievementId
-	};
-	return new AchievementUnlock(achievementAttribs)
->>>>>>> 9fdd0dd5
 		.fetch()
 		.then((unlock) => {
 			let awardPromise;
 			if (unlock === null) {
-<<<<<<< HEAD
 				awardPromise = new TitleUnlock(titleAttribs)
 					.save(null, {method: 'insert'});
 			}
 			else {
 				awardPromise = Promise.resolve();
-=======
-				awardPromise = new AchievementUnlock(achievementAttribs)
-					.save(null, {method: 'insert'});
-			}
-			else {
-				awardPromise = Promise.resolve(unlock);
->>>>>>> 9fdd0dd5
 			}
 			return awardPromise;
 		});
@@ -145,7 +123,6 @@
 		.fetch()
 		.then((editor) => {
 			const revisions = editor.attributes.revisionsApplied;
-<<<<<<< HEAD
 			const tiers = [
 				{threshold: 250, name: 'Revisionist III',
 					titleName: 'Revisionist'},
@@ -208,22 +185,6 @@
 			];
 			return testTiers(out.rowCount, editorId, tiers);
 		})
-=======
-			let achievementPromise;
-			if (revisions >= 1) {
-				achievementPromise =
-					new AchievementType({name: 'Revisionist I'})
-					.fetch({require: true})
-					.then((revisionist) =>
-						awardAchievement(editor.id, revisionist.id)
-					);
-			}
-			else {
-				achievementPromise = Promise.resolve(false);
-			}
-			return achievementPromise;
-		});
->>>>>>> 9fdd0dd5
 }
 
 achievement.processPageVisit = () => {
