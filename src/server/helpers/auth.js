/*
 * Copyright (C) 2015  Ben Ockmore
 *               2015  Sean Burke
 *
 * This program is free software; you can redistribute it and/or modify
 * it under the terms of the GNU General Public License as published by
 * the Free Software Foundation; either version 2 of the License, or
 * (at your option) any later version.
 *
 * This program is distributed in the hope that it will be useful,
 * but WITHOUT ANY WARRANTY; without even the implied warranty of
 * MERCHANTABILITY or FITNESS FOR A PARTICULAR PURPOSE.  See the
 * GNU General Public License for more details.
 *
 * You should have received a copy of the GNU General Public License along
 * with this program; if not, write to the Free Software Foundation, Inc.,
 * 51 Franklin Street, Fifth Floor, Boston, MA 02110-1301 USA.
 */

'use strict';

<<<<<<< HEAD
const passport = require('passport');
const config = require('../helpers/config');
const BBWSStrategy = require('./passport-bookbrainz-ws');
=======
var passport = require('passport');
var Editor = require('bookbrainz-data').Editor;
var LocalStrategy = require('passport-local').Strategy;
>>>>>>> 93864b8c

const auth = {};

auth.init = function init(app) {
<<<<<<< HEAD
	passport.use(new BBWSStrategy({
		wsURL: config.site.webservice,
		clientID: config.site.clientID
	}, (req, accessToken, refreshToken, profile, done) => {
		req.session.bearerToken = accessToken;

		done(null, profile);
	}));

	passport.serializeUser((user, done) => {
		done(null, user);
	});

	passport.deserializeUser((user, done) => {
=======
	passport.use(
		new LocalStrategy(
			function strategy(username, password, done) {
				new Editor({ name: username }).fetch({ require: true })
					.then(function processEditor(model) {
						return model.checkPassword(password)
							.then(function handleResult(res) {
								if (res) {
									done(null, model.toJSON());
								}
								else {
									done(null, false, {
										message: 'Incorrect password.'
									});
								}
							});
					})
					.catch(Editor.NotFoundError, function handleNotFound() {
						done(null, false, { message: 'Incorrect username.' });
					})
					.catch(done);
			}
		)
	);

	passport.serializeUser(function serialize(user, done) {
		done(null, user);
	});

	passport.deserializeUser(function deserialize(user, done) {
>>>>>>> 93864b8c
		done(null, user);
	});

	app.use(passport.initialize());
	app.use(passport.session());
};

<<<<<<< HEAD
auth.authenticate = function authenticate() {
	return function authenticateFunc(req, res, next) {
		const options = {
			username: req.body.username,
			password: req.body.password
		};

		passport.authenticate('bbws', options)(req, res, (err) => {
			if (err) {
				console.log(err.stack);
				let newErr;
				switch (err.name) {
					case 'InternalOAuthError':
					case 'TokenError':
						newErr = new Error(
							'An internal error occurred during authentication'
						);
						break;
					case 'AuthorizationError':
						newErr = new Error('Invalid username or password');
						break;
					default:
						newErr = new Error(
							'An unknown error occurred during authentication'
						);
				}

				return next(newErr);
			}

			next();
		});
	};
};

=======
>>>>>>> 93864b8c
auth.isAuthenticated = function isAuthenticated(req, res, next) {
	if (req.isAuthenticated()) {
		return next();
	}

	if (req.route.path === '/handler') {
		req.session.redirectTo = req.baseUrl;
	}
	else {
		req.session.redirectTo = req.originalUrl;
	}

	res.redirect(303, '/login');
};

module.exports = auth;<|MERGE_RESOLUTION|>--- conflicted
+++ resolved
@@ -19,66 +19,41 @@
 
 'use strict';
 
-<<<<<<< HEAD
 const passport = require('passport');
-const config = require('../helpers/config');
-const BBWSStrategy = require('./passport-bookbrainz-ws');
-=======
-var passport = require('passport');
-var Editor = require('bookbrainz-data').Editor;
-var LocalStrategy = require('passport-local').Strategy;
->>>>>>> 93864b8c
+const Editor = require('bookbrainz-data').Editor;
+const LocalStrategy = require('passport-local').Strategy;
 
 const auth = {};
 
 auth.init = function init(app) {
-<<<<<<< HEAD
-	passport.use(new BBWSStrategy({
-		wsURL: config.site.webservice,
-		clientID: config.site.clientID
-	}, (req, accessToken, refreshToken, profile, done) => {
-		req.session.bearerToken = accessToken;
-
-		done(null, profile);
-	}));
+	passport.use(
+		new LocalStrategy((username, password, done) => {
+			new Editor({ name: username }).fetch({ require: true })
+				.then((model) => {
+					return model.checkPassword(password)
+						.then((res) => {
+							if (res) {
+								done(null, model.toJSON());
+							}
+							else {
+								done(null, false, {
+									message: 'Incorrect password.'
+								});
+							}
+						});
+				})
+				.catch(Editor.NotFoundError, () => {
+					done(null, false, { message: 'Incorrect username.' });
+				})
+				.catch(done);
+		})
+	);
 
 	passport.serializeUser((user, done) => {
 		done(null, user);
 	});
 
 	passport.deserializeUser((user, done) => {
-=======
-	passport.use(
-		new LocalStrategy(
-			function strategy(username, password, done) {
-				new Editor({ name: username }).fetch({ require: true })
-					.then(function processEditor(model) {
-						return model.checkPassword(password)
-							.then(function handleResult(res) {
-								if (res) {
-									done(null, model.toJSON());
-								}
-								else {
-									done(null, false, {
-										message: 'Incorrect password.'
-									});
-								}
-							});
-					})
-					.catch(Editor.NotFoundError, function handleNotFound() {
-						done(null, false, { message: 'Incorrect username.' });
-					})
-					.catch(done);
-			}
-		)
-	);
-
-	passport.serializeUser(function serialize(user, done) {
-		done(null, user);
-	});
-
-	passport.deserializeUser(function deserialize(user, done) {
->>>>>>> 93864b8c
 		done(null, user);
 	});
 
@@ -86,44 +61,6 @@
 	app.use(passport.session());
 };
 
-<<<<<<< HEAD
-auth.authenticate = function authenticate() {
-	return function authenticateFunc(req, res, next) {
-		const options = {
-			username: req.body.username,
-			password: req.body.password
-		};
-
-		passport.authenticate('bbws', options)(req, res, (err) => {
-			if (err) {
-				console.log(err.stack);
-				let newErr;
-				switch (err.name) {
-					case 'InternalOAuthError':
-					case 'TokenError':
-						newErr = new Error(
-							'An internal error occurred during authentication'
-						);
-						break;
-					case 'AuthorizationError':
-						newErr = new Error('Invalid username or password');
-						break;
-					default:
-						newErr = new Error(
-							'An unknown error occurred during authentication'
-						);
-				}
-
-				return next(newErr);
-			}
-
-			next();
-		});
-	};
-};
-
-=======
->>>>>>> 93864b8c
 auth.isAuthenticated = function isAuthenticated(req, res, next) {
 	if (req.isAuthenticated()) {
 		return next();
