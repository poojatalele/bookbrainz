--- conflicted
+++ resolved
@@ -22,6 +22,7 @@
 import Promise from 'bluebird';
 import _ from 'lodash';
 import httpStatus from 'http-status';
+
 
 const _index = 'bookbrainz';
 const _bulkIndexSize = 128;
@@ -347,9 +348,6 @@
 	await refreshIndex();
 }
 
-<<<<<<< HEAD
-export function searchByName(orm, name, collection, size, from) {
-=======
 export async function checkIfExists(orm, name, collection) {
 	const {bookshelf} = orm;
 	const bbids = await new Promise((resolve, reject) => {
@@ -383,8 +381,7 @@
 	);
 }
 
-export function searchByName(orm, name, collection) {
->>>>>>> 801287f7
+export function searchByName(orm, name, collection, size, from) {
 	const dslQuery = {
 		body: {
 			from,
