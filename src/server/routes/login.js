/*
 * Copyright (C) 2015  Ben Ockmore
 *               2015  Sean Burke
 *
 * This program is free software; you can redistribute it and/or modify
 * it under the terms of the GNU General Public License as published by
 * the Free Software Foundation; either version 2 of the License, or
 * (at your option) any later version.
 *
 * This program is distributed in the hope that it will be useful,
 * but WITHOUT ANY WARRANTY; without even the implied warranty of
 * MERCHANTABILITY or FITNESS FOR A PARTICULAR PURPOSE.  See the
 * GNU General Public License for more details.
 *
 * You should have received a copy of the GNU General Public License along
 * with this program; if not, write to the Free Software Foundation, Inc.,
 * 51 Franklin Street, Fifth Floor, Boston, MA 02110-1301 USA.
 */

'use strict';

const express = require('express');
const router = express.Router();
<<<<<<< HEAD
const passport = require('passport');
=======
const status = require('http-status');
const auth = require('../helpers/auth');
>>>>>>> 1ddd7d74

router.get('/login', (req, res) => {
	res.render('login', {
		error: req.query.error,
		title: 'Log In'
	});
});

router.get('/logout', (req, res) => {
	delete req.session.bearerToken;
	req.logout();
	res.redirect(status.SEE_OTHER, '/');
});

router.post(
	'/login/handler',
	passport.authenticate('local', {failureRedirect: '/login'}),
	(req, res) => {
		const redirect = req.session.redirectTo ? req.session.redirectTo : '/';
		delete req.session.redirectTo;

<<<<<<< HEAD
		res.redirect(303, redirect);
	},
	(err, req, res) => {
		// If an error occurs during login, send the user back.
		res.redirect(301, `/login?error=${err.message}`);
	}
);
=======
	res.redirect(status.SEE_OTHER, redirect);
}, (err, req, res) => {
	// If an error occurs during login, send the user back.
	res.redirect(status.MOVED_PERMANENTLY, `/login?error=${err.message}`);
});
>>>>>>> 1ddd7d74

module.exports = router;<|MERGE_RESOLUTION|>--- conflicted
+++ resolved
@@ -21,12 +21,8 @@
 
 const express = require('express');
 const router = express.Router();
-<<<<<<< HEAD
 const passport = require('passport');
-=======
 const status = require('http-status');
-const auth = require('../helpers/auth');
->>>>>>> 1ddd7d74
 
 router.get('/login', (req, res) => {
 	res.render('login', {
@@ -48,20 +44,12 @@
 		const redirect = req.session.redirectTo ? req.session.redirectTo : '/';
 		delete req.session.redirectTo;
 
-<<<<<<< HEAD
-		res.redirect(303, redirect);
+		res.redirect(status.SEE_OTHER, redirect);
 	},
 	(err, req, res) => {
 		// If an error occurs during login, send the user back.
-		res.redirect(301, `/login?error=${err.message}`);
+		res.redirect(status.MOVED_PERMANENTLY, `/login?error=${err.message}`);
 	}
 );
-=======
-	res.redirect(status.SEE_OTHER, redirect);
-}, (err, req, res) => {
-	// If an error occurs during login, send the user back.
-	res.redirect(status.MOVED_PERMANENTLY, `/login?error=${err.message}`);
-});
->>>>>>> 1ddd7d74
 
 module.exports = router;