--- conflicted
+++ resolved
@@ -251,45 +251,6 @@
 		}
 	);
 });
-
-<<<<<<< HEAD
-=======
-async function getOrderedRevisionForEditorPage(from, size, req) {
-	const {Editor, Revision} = req.app.locals.orm;
-
-	// If editor isn't present, throw an error
-	await new Editor({id: req.params.id})
-		.fetch()
-		.catch(Editor.NotFoundError, () => {
-			throw new error.NotFoundError('Editor not found', req);
-		});
-
-	const revisions = await new Revision()
-		.query('where', 'author_id', '=', parseInt(req.params.id, 10))
-		.orderBy('created_at', 'DESC')
-		.fetchPage({
-			limit: size,
-			offset: from,
-			withRelated: [
-				{
-					'notes'(q) {
-						q.orderBy('note.posted_at');
-					}
-				},
-				'notes.author'
-			]
-		});
-	const revisionsJSON = revisions.toJSON();
-	const formattedRevisions = revisionsJSON.map(rev => {
-		const {author: editor, id: revisionId, ...otherProps} = rev;
-		return {editor, entities: [], revisionId, ...otherProps};
-	});
-
-	const orderedRevisions = await utils.getAssociatedEntityRevisions(formattedRevisions, req.app.locals.orm);
-
-	return orderedRevisions;
-}
->>>>>>> 4c5ebfba
 
 // eslint-disable-next-line consistent-return
 router.get('/:id/revisions', async (req, res, next) => {
