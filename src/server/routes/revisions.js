/*
 * Copyright (C) 2019 Prabal Singh
 *
 * This program is free software; you can redistribute it and/or modify
 * it under the terms of the GNU General Public License as published by
 * the Free Software Foundation; either version 2 of the License, or
 * (at your option) any later version.
 *
 * This program is distributed in the hope that it will be useful,
 * but WITHOUT ANY WARRANTY; without even the implied warranty of
 * MERCHANTABILITY or FITNESS FOR A PARTICULAR PURPOSE.  See the
 * GNU General Public License for more details.
 *
 * You should have received a copy of the GNU General Public License along
 * with this program; if not, write to the Free Software Foundation, Inc.,
 * 51 Franklin Street, Fifth Floor, Boston, MA 02110-1301 USA.
 */

import * as propHelpers from '../../client/helpers/props';
import {escapeProps, generateProps} from '../helpers/props';
import Layout from '../../client/containers/layout';
import React from 'react';
import ReactDOMServer from 'react-dom/server';
import RevisionsPage from '../../client/components/pages/revisions';
import express from 'express';
import {getOrderedRevisions} from '../helpers/revisions';
import target from '../templates/target';


const router = express.Router();

/* GET revisions page. */
router.get('/', async (req, res, next) => {
	const {orm} = req.app.locals;
	const size = req.query.size ? parseInt(req.query.size, 10) : 20;
	const from = req.query.from ? parseInt(req.query.from, 10) : 0;

	function render(results, nextEnabled) {
		const props = generateProps(req, res, {
			from,
			nextEnabled,
			results,
			showRevisionEditor: true,
			size
		});

		/*
		 * Renders react components server side and injects markup into target
		 * file object spread injects the app.locals variables into React as
		 * props
		 */
		const markup = ReactDOMServer.renderToString(
			<Layout {...propHelpers.extractLayoutProps(props)}>
				<RevisionsPage {...propHelpers.extractChildProps(props)}/>
			</Layout>
		);

		res.send(target({
			dev: process.env.NODE_ENV === 'development',
			markup,
			props: escapeProps(props),
			script: '/js/revisions.js',
			title: 'Revisions'
		}));
	}

	try {
<<<<<<< HEAD
		const orderedRevisions = await getOrderedRevisions(from, size, orm);
		return render(orderedRevisions);
=======
		const orderedRevisions = await utils.getOrderedRevisions(from, size + 1, orm);
		const {newResultsArray, nextEnabled} = utils.getNextEnabledAndResultsArray(orderedRevisions, size);
		return render(newResultsArray, nextEnabled);
>>>>>>> bafdb2d6
	}
	catch (err) {
		return next(err);
	}
});


// eslint-disable-next-line consistent-return
router.get('/revisions', async (req, res, next) => {
	const {orm} = req.app.locals;
	const size = req.query.size ? parseInt(req.query.size, 10) : 20;
	const from = req.query.from ? parseInt(req.query.from, 10) : 0;

	try {
		const orderedRevisions = await getOrderedRevisions(from, size, orm);
		res.send(orderedRevisions);
	}
	catch (err) {
		return next(err);
	}
});

export default router;<|MERGE_RESOLUTION|>--- conflicted
+++ resolved
@@ -17,6 +17,7 @@
  */
 
 import * as propHelpers from '../../client/helpers/props';
+import * as utils from '../helpers/utils';
 import {escapeProps, generateProps} from '../helpers/props';
 import Layout from '../../client/containers/layout';
 import React from 'react';
@@ -65,14 +66,9 @@
 	}
 
 	try {
-<<<<<<< HEAD
 		const orderedRevisions = await getOrderedRevisions(from, size, orm);
-		return render(orderedRevisions);
-=======
-		const orderedRevisions = await utils.getOrderedRevisions(from, size + 1, orm);
 		const {newResultsArray, nextEnabled} = utils.getNextEnabledAndResultsArray(orderedRevisions, size);
 		return render(newResultsArray, nextEnabled);
->>>>>>> bafdb2d6
 	}
 	catch (err) {
 		return next(err);
