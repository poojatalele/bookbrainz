/*
 * Copyright (C) 2015       Ben Ockmore
 *               2015-2016  Sean Burke
 *               2015       Leo Verto
 *
 * This program is free software; you can redistribute it and/or modify
 * it under the terms of the GNU General Public License as published by
 * the Free Software Foundation; either version 2 of the License, or
 * (at your option) any later version.
 *
 * This program is distributed in the hope that it will be useful,
 * but WITHOUT ANY WARRANTY; without even the implied warranty of
 * MERCHANTABILITY or FITNESS FOR A PARTICULAR PURPOSE.  See the
 * GNU General Public License for more details.
 *
 * You should have received a copy of the GNU General Public License along
 * with this program; if not, write to the Free Software Foundation, Inc.,
 * 51 Franklin Street, Fifth Floor, Boston, MA 02110-1301 USA.
 */

'use strict';

const express = require('express');
const router = express.Router();
const React = require('react');
const ReactDOMServer = require('react-dom/server');

const utils = require('../helpers/utils');
const propHelpers = require('../helpers/props');

const _ = require('lodash');


const Layout = require('../../client/containers/layout');
const Index = require('../../client/components/pages/index');

const AboutPage = React.createFactory(
	require('../../client/components/pages/about')
);
const ContributePage = React.createFactory(
	require('../../client/components/pages/contribute')
);
const DevelopPage = React.createFactory(
	require('../../client/components/pages/develop')
);
const PrivacyPage = React.createFactory(
	require('../../client/components/pages/privacy')
);
const LicensingPage = React.createFactory(
	require('../../client/components/pages/licensing')
);

/* GET home page. */
router.get('/', async (req, res, next) => {
	const numRevisionsOnHomepage = 9;

	function render(entities) {
		const props = propHelpers.generateProps(req, res, {
			homepage: true,
			recent: _.take(entities, numRevisionsOnHomepage)
		});
<<<<<<< HEAD
=======

		// Renders react components server side and injects markup into target
		// file
		// object spread injects the app.locals variables into React as props
>>>>>>> 0f8ba046
		const markup = ReactDOMServer.renderToString(
			<Layout {...propHelpers.extractLayoutProps(props)}>
				<Index
					recent={props.recent}
				/>
			</Layout>
		);
		res.render('target', {markup});
	}

	const entityModels = utils.getEntityModels();

	try {
		let latestEntities = [];

		for (const modelName in entityModels) {
			const model = entityModels[modelName];

			const collection = await model.query((qb) => {
				qb
					.leftJoin(
						'bookbrainz.revision',
						`bookbrainz.${_.snakeCase(modelName)}.revision_id`,
						'bookbrainz.revision.id'
					)
					.where('master', true)
					.orderBy('bookbrainz.revision.created_at', 'desc')
					.limit(numRevisionsOnHomepage);
			})
				.fetchAll({
					withRelated: ['defaultAlias', 'revision.revision']
				});

			latestEntities = latestEntities.concat(collection.toJSON());
		}

		const orderedEntities = _.orderBy(
			latestEntities, 'revision.revision.createdAt',
			['desc']
		);
		return render(orderedEntities);
	}
	catch (err) {
		return next(err);
	}
});

// Helper function to create pages that don't require custom logic
function _createStaticRoute(route, title, pageComponent) {
	router.get(route, (req, res) => {
		res.render('page', {
			title,
			homepage: false,
			markup: ReactDOMServer.renderToString(pageComponent())
		});
	});
}

_createStaticRoute('/about', 'About', AboutPage);
_createStaticRoute('/contribute', 'Contribute', ContributePage);
_createStaticRoute('/develop', 'Develop', DevelopPage);
_createStaticRoute('/licensing', 'Licensing', LicensingPage);
_createStaticRoute('/privacy', 'Privacy', PrivacyPage);

module.exports = router;<|MERGE_RESOLUTION|>--- conflicted
+++ resolved
@@ -59,13 +59,10 @@
 			homepage: true,
 			recent: _.take(entities, numRevisionsOnHomepage)
 		});
-<<<<<<< HEAD
-=======
 
 		// Renders react components server side and injects markup into target
 		// file
 		// object spread injects the app.locals variables into React as props
->>>>>>> 0f8ba046
 		const markup = ReactDOMServer.renderToString(
 			<Layout {...propHelpers.extractLayoutProps(props)}>
 				<Index
