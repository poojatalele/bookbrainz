--- conflicted
+++ resolved
@@ -1306,7 +1306,6 @@
 
 	return new Date(aDate).getTime() - new Date(bDate).getTime();
 }
-<<<<<<< HEAD
 
 type AuthorT = {
 	value: string,
@@ -1328,7 +1327,6 @@
 		({author, joinPhrase, name}: AuthorCreditEditorT) =>
 			({authorBBID: author.id, joinPhrase, name})
 	);
-=======
 export function displayPreview(req:PassportRequest, res:$Response, next) {
 	const baseUrl = `${req.protocol}://${req.get('host')}`;
 	const originalUrl = `${baseUrl}${req.originalUrl}`;
@@ -1353,5 +1351,4 @@
 		script: '/js/preview.js',
 		title: 'Preview'
 	}));
->>>>>>> b5a30072
 }