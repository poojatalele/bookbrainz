import * as Bootstrap from 'react-bootstrap/';
import {ContentTabDispatchProps, ContentTabProps, ContentTabStateProps, State} from '../interface/type';
import {addBulkSeriesItems, addSeriesItem, removeAllSeriesItems, updateOrderType, updateSeriesType} from '../../entity-editor/series-section/actions';
import {addSeries, addWork, duplicateWork} from './action';
import {closeEntityModal, dumpEdition, loadEdition, openEntityModal} from '../action';
import {get, map, size, toLower} from 'lodash';
import CreateEntityModal from '../common/create-entity-modal';
import {FontAwesomeIcon} from '@fortawesome/react-fontawesome';
import React from 'react';
import SearchEntityCreate from '../common/search-entity-create-select';
import SeriesSection from '../../entity-editor/series-section/series-section';
import WorkRow from './work-row';
import {connect} from 'react-redux';
import {convertMapToObject} from '../../helpers/utils';
import {faInfoCircle} from '@fortawesome/free-solid-svg-icons';
import {submitSingleEntity} from '../../entity-editor/submission-section/actions';


const {Row, Col, FormCheck, OverlayTrigger, FormLabel, Tooltip} = Bootstrap;
const seriesWorkTypeId = 71;
function getRelEntity(entity) {
	return {
		bbid: entity?.bbid,
		defaultAlias: {
			name: entity?.name
		},
		type: entity.type
	};
}
function generateRel(workEntity, seriesEntity, attributeSetId?) {
	return {
		attributeSetId,
		attributes: [{attributeType: 1, value: {textValue: null}}, {attributeType: 2, value: {textValue: null}}],
		relationshipType: {
			id: seriesWorkTypeId,
			linkPhrase: 'is part of',
			reverseLinkPhrase: 'contains',
			sourceEntityType: 'Work',
			targetEntityType: 'Series'
		},
		sourceEntity: workEntity,
		targetEntity: seriesEntity
	};
}
export function ContentTab({works, onChange, onModalClose, onModalOpen, onSeriesChange, series,
	 onAddSeriesItem, onSubmitWork, ...rest}:ContentTabProps) {
	const [isChecked, setIsChecked] = React.useState(true);
	const [copyToSeries, setCopyToSeries] = React.useState(false);
	const toggleCheck = React.useCallback(() => setIsChecked(!isChecked), [isChecked]);
	const toggleCopyToSeries = React.useCallback(() => setCopyToSeries(!copyToSeries), [copyToSeries]);
	const [showModal, setShowModal] = React.useState(false);
	const openModalHandler = React.useCallback((id) => {
		setShowModal(true);
		onModalOpen(id);
	}, []);
	const closeModalHandler = React.useCallback(() => {
		setShowModal(false);
		onModalClose();
	}, []);
	const submitModalHandler = React.useCallback((ev: React.FormEvent) => {
		ev.preventDefault();
		ev.stopPropagation();
		setShowModal(false);
		onSubmitWork();
		onModalClose();
	}, []);
	const baseEntity = {
		bbid: series?.id,
		defaultAlias: {
			name: series?.text
		},
		type: 'Series'
	};
	const onChangeHandler = React.useCallback((work:any) => {
		work.checked = isChecked;
		if (copyToSeries) {
			const otherEntity = {
				bbid: get(work, 'id'),
				defaultAlias: {
					name: get(work, 'text')
				},
				disambiguation: get(work, 'disambiguation'),
				type: get(work, 'type')
			};
			const relationship = generateRel(otherEntity, baseEntity);
			onAddSeriesItem(relationship);
		}
		onChange(work);
	}, [isChecked, onChange, copyToSeries]);
	const checkToolTip = (
		<Tooltip id="work-check">This will set the book&apos;s Author Credits from the &lsquo;Cover&lsquo; tab as this Work&apos;s
	 Author
		</Tooltip>);
	const seriesSectionProps = {
		...rest,
		entity: {
			bbid: series?.id
		},
		entityType: 'series',
		hideItemSelect: true
	};
	const checkLabel = (
		<>
			<FormLabel className="font-weight-normal">
			Copy Authors from Author Credit
				<OverlayTrigger
					delay={50}
					overlay={checkToolTip}
				>
					<FontAwesomeIcon
						className="margin-left-0-5"
						icon={faInfoCircle}
					/>
				</OverlayTrigger>
			</FormLabel>
		</>);
	const seriesWorkLabel = (

		<>
			<FormLabel className="font-weight-normal">
			Add Works to Series
				<OverlayTrigger
					delay={50}
					overlay={<Tooltip id="series-work">This will automatically add each new selected work to series items (if present)</Tooltip>}
				>
					<FontAwesomeIcon
						className="margin-left-0-5"
						icon={faInfoCircle}
					/>
				</OverlayTrigger>
			</FormLabel>
		</>

	);
	const filterSeries = React.useCallback((item) => toLower(item.entityType) === 'work', []);
	const filters = [filterSeries];
	return (
		<>
			<div>
				<h3>Works</h3>
				{map(works, (_, rowId) => <WorkRow key={rowId} rowId={rowId} onCopyHandler={openModalHandler} {...rest}/>)}
				<CreateEntityModal handleClose={closeModalHandler} handleSubmit={submitModalHandler} show={showModal} type="work" {...rest}/>
				<Row>
					<Col lg={{span: 6}}>
						<SearchEntityCreate
							isClearable={false}
							type="work"
							value={null}
							onChange={onChangeHandler}
							{...rest}
						/>
					</Col>
				</Row>
				<FormCheck
					className="ml-1"
					defaultChecked={isChecked}
					id="works-check"
					label={checkLabel}
					type="checkbox"
					onChange={toggleCheck}
				/>
			</div>
			<hr/>
			<div>
				<h3>Series</h3>
				<p className="text-muted">You can add all the Works above to an existing or new series if they are part of the
					 same a set or sequence of related Works.
					 Check the checkbox below to add the Works to a Series
				</p>
				<FormCheck
					className="ml-1 mb-2"
					defaultChecked={copyToSeries}
					id="works-copy-to-series"
					label={seriesWorkLabel}
					type="checkbox"
					onChange={toggleCopyToSeries}
				/>
				{copyToSeries &&
				<Row>
					<Col lg={{span: 6}}>
						<SearchEntityCreate
							filters={filters}
							isClearable={false}
							type="series"
							value={series}
							onChange={onSeriesChange}
							{...rest}
						/>
					</Col>
<<<<<<< HEAD
				</Row>
				{series && <SeriesSection {...seriesSectionProps}/>}
=======
				</Row>}
				{copyToSeries && <SeriesSection {...seriesSectionProps}/>}
>>>>>>> 051e03fc
			</div>
		</>
	);
}

function mapStateToProps(rootState:State):ContentTabStateProps {
	const worksObj = convertMapToObject(rootState.get('Works'));
	const seriesObj = convertMapToObject(rootState.getIn(['Series', 's0'], null));
	return {
		series: seriesObj,
		works: worksObj
	};
}
function mapDispatchToProps(dispatch, {submissionUrl}):ContentTabDispatchProps {
	const type = 'Work';
	return {
		onAddSeriesItem: (data) => dispatch(addSeriesItem(data)),
		onChange: (value:any) => dispatch(addWork(value)),
		onModalClose: () => dispatch(loadEdition()) && dispatch(closeEntityModal()),
		onModalOpen: (id) => {
			dispatch(dumpEdition(type));
			dispatch(duplicateWork(id));
			dispatch(openEntityModal());
		},
		onSeriesChange: (value:any) => {
			dispatch(addSeries(value));
			dispatch(removeAllSeriesItems());
			if (value?.orderingTypeId) {
				dispatch(updateOrderType(value.orderingTypeId));
				dispatch(updateSeriesType(value.seriesEntityType));
			}
			// add all existing work rels to series items
			if (value.relationshipSet) {
				const relationships = value.relationshipSet.relationships.reduce((obj, rel, keyId) => {
					if (rel.type.id === seriesWorkTypeId) {
						obj[keyId] = generateRel(getRelEntity(rel.source), getRelEntity(rel.target), rel.attributeSetId);
					}
					return obj;
				}, {});
				if (size(relationships) > 0) {
					dispatch(addBulkSeriesItems(relationships));
				}
			}
		},
		onSubmitWork: () => dispatch(submitSingleEntity(submissionUrl, 'Work', addWork))
	};
}

export default connect<ContentTabStateProps, ContentTabDispatchProps>(mapStateToProps, mapDispatchToProps)(ContentTab);<|MERGE_RESOLUTION|>--- conflicted
+++ resolved
@@ -187,13 +187,8 @@
 							{...rest}
 						/>
 					</Col>
-<<<<<<< HEAD
-				</Row>
-				{series && <SeriesSection {...seriesSectionProps}/>}
-=======
 				</Row>}
 				{copyToSeries && <SeriesSection {...seriesSectionProps}/>}
->>>>>>> 051e03fc
 			</div>
 		</>
 	);
