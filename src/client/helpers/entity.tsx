/*
 * Copyright (C) 2016  Daniel Hsing
 * 				 2019  Akhilesh Kumar (@akhilesh26)
 *
 * This program is free software; you can redistribute it and/or modify
 * it under the terms of the GNU General Public License as published by
 * the Free Software Foundation; either version 2 of the License, or
 * (at your option) any later version.
 *
 * This program is distributed in the hope that it will be useful,
 * but WITHOUT ANY WARRANTY; without even the implied warranty of
 * MERCHANTABILITY or FITNESS FOR A PARTICULAR PURPOSE.  See the
 * GNU General Public License for more details.
 *
 * You should have received a copy of the GNU General Public License along
 * with this program; if not, write to the Free Software Foundation, Inc.,
 * 51 Franklin Street, Fifth Floor, Boston, MA 02110-1301 USA.
 */

import * as React from 'react';

// eslint-disable-next-line import/named
import {FontAwesomeIconProps as FAProps, FontAwesomeIcon} from '@fortawesome/react-fontawesome';
import {get as _get, isNil as _isNil, kebabCase as _kebabCase, upperFirst} from 'lodash';
import {
<<<<<<< HEAD
	faBook,
	faGlobe,
	faGripVertical,
	faPenNib,
	faUniversity,
	faUser,
	faUserCircle,
	faWindowRestore
=======
	faBook, faGlobe, faGripVertical, faLayerGroup, faPenNib, faUniversity, faUser, faUserCircle, faWindowRestore
>>>>>>> 5e93f1a3
} from '@fortawesome/free-solid-svg-icons';
import {format, isValid, parseISO} from 'date-fns';
import {dateObjectToISOString} from './utils';


export function extractAttribute(attr, path) {
	if (attr) {
		if (path) {
			return _get(attr, path, '?');
		}
		return attr;
	}
	return '?';
}

export function getLanguageAttribute(entity) {
	const languages = entity.languageSet && entity.languageSet.languages ?
		entity.languageSet.languages.map(
			(language) => language.name
		).join(', ') : '?';
	return {data: languages, title: 'Languages'};
}

export function getTypeAttribute(entityType) {
	return {data: extractAttribute(entityType, 'label'), title: 'Type'};
}

/**
 * Transforms an extended ISO 8601-2004 string to a more human-firendly result
 * @function transformISODateForDisplay
 * @param {string} ISODateString - an extended ISO date string (±YYYYYY-MM-DD)
 * @returns {string} A date string with less padding zeros
 */
export function transformISODateForDisplay(ISODateString) {
	if (_isNil(ISODateString)) {
		return ISODateString;
	}
	const dateStringWithoutSign = ISODateString.slice(1);
	const parts = dateStringWithoutSign.split('-');
	let formatting;
	switch (parts.length) {
		case 1:
			formatting = 'uuuu';
			break;
		case 2:
			formatting = 'uuuu-MM';
			break;
		case 3:
			formatting = 'uuuu-MM-dd';
			break;
		default:
			return ISODateString;
	}
	const parsedDate = parseISO(ISODateString, {additionalDigits: 2});
	if (!isValid(parsedDate)) {
		return ISODateString;
	}
	return format(
		parsedDate,
		formatting
	);
}

/**
 * Transforms an extended ISO 8601-2004 date string to an option fit for react-select
 * @function transformISODateForSelect
 * @param {string|object} dateValue - an extended ISO date string (±YYYYYY-MM-DD) or date object {day,month,year}
 * @returns {object} - A {label,value} object for react-select option
 */
export function transformISODateForSelect(dateValue) {
	let dateString = dateValue;
	if (typeof dateValue !== 'string') {
		dateString = dateObjectToISOString(dateValue);
	}
	return {
		label: transformISODateForDisplay(dateString),
		value: dateString
	};
}

/**
 * Determines whether an entity provided to the EntitySearch component is an
 * Area, using the present attributes.
 *
 * @param {Object} entity the entity to test
 * @returns {boolean} true if the entity looks like an Area
 */
function isArea(entity) {
	if (entity.type === 'Area') {
		return true;
	}

	return Boolean(entity.gid);
}

/**
 * Transforms an Area entity to a react-select component option
 * @param {object} area - The Area entity to transfrom
 * @returns {object} option - A react-select option
 */
export function areaToOption(
	area: {comment: string, id: number, name: string} | null
) {
	if (!area) {
		return null;
	}
	const {id} = area;
	return {
		disambiguation: area.comment,
		id,
		text: area.name,
		type: 'area'
		// value: id
	};
}

/**
 * Transforms an entity to a react-select component option
 * @param {object} entity - The entity to transfrom
 * @returns {object} option - A react-select option
 */
export function entityToOption(entity) {
	if (_isNil(entity)) {
		return null;
	}
	if (isArea(entity)) {
		return areaToOption(entity);
	}

	return {
		disambiguation: entity.disambiguation ?
			entity.disambiguation.comment : null,
		id: entity.bbid,
		text: entity.defaultAlias ?
			entity.defaultAlias.name : '(unnamed)',
		type: entity.type
	};
}

export function getEntityLabel(entity, returnHTML = true) {
	if (entity.defaultAlias) {
		return `${entity.defaultAlias.name}`;
	}

	// Deleted entities
	if (!entity.dataId) {
		let deletedEntityName = `Deleted ${entity.type} ${entity.bbid}`;
		if (entity.parentAlias) {
			deletedEntityName = entity.parentAlias.name;
		}
		if (returnHTML) {
			return <span className="deleted"><span className="text-muted" title={`This ${entity.type} was deleted`}>{deletedEntityName}</span></span>;
		}
		return `${deletedEntityName}`;
	}
	if (returnHTML) {
		return <span title={`Unnamed ${entity.type} ${entity.bbid}`}>(unnamed)</span>;
	}
	return 'Unnamed';
}

export function getEditionReleaseDate(edition) {
	const hasReleaseEvents = edition.releaseEventSet &&
		edition.releaseEventSet.releaseEvents &&
		edition.releaseEventSet.releaseEvents.length;

	if (hasReleaseEvents) {
		return transformISODateForDisplay(edition.releaseEventSet.releaseEvents[0].date);
	}

	return '?';
}

export function getEditionPublishers(edition) {
	const hasPublishers = edition.publisherSet &&
		edition.publisherSet.publishers.length > 0;

	if (hasPublishers) {
		return edition.publisherSet.publishers.map(
			(publisher) => (
				<a href={`/publisher/${publisher.bbid}`} key={publisher.bbid}>
					{_get(publisher, 'defaultAlias.name', publisher.bbid)}
				</a>
			)
		);
	}

	return '?';
}

export function authorCreditToString(authorCredit) {
	if (authorCredit) {
		const {names} = authorCredit;
		return names.map(acName => `${acName.name}${acName.joinPhrase}`);
	}

	return null;
}

export function getEntityDisambiguation(entity) {
	if (entity.disambiguation) {
		return <small>{` (${entity.disambiguation.comment})`}</small>;
	}

	return null;
}

export function getEntitySecondaryAliases(entity) {
	if (entity.aliasSet && Array.isArray(entity.aliasSet.aliases) && entity.aliasSet.aliases.length > 1) {
		const aliases = entity.aliasSet.aliases
			.filter(item => item.id !== entity.defaultAlias.id)
			.map(item => item.name)
			.join(', ');
		return <h4>{aliases}</h4>;
	}

	return null;
}

export function getEntityUrl(entity) {
	const entityType = _kebabCase(entity.type);
	const entityId = entity.bbid;

	return `/${entityType}/${entityId}`;
}

export const ENTITY_TYPE_ICONS = {
	Area: faGlobe,
	Author: faUser,
	Collection: faGripVertical,
	Edition: faBook,
	EditionGroup: faWindowRestore,
	Editor: faUserCircle,
	Publisher: faUniversity,
	Series: faLayerGroup,
	Work: faPenNib
};

type FASize = FAProps['size'];
export function genEntityIconHTMLElement(entityType: string, size: FASize = '1x', margin = true) {
	const correctCaseEntityType = upperFirst(entityType);
	if (!ENTITY_TYPE_ICONS[correctCaseEntityType]) { return null; }
	return (
		<FontAwesomeIcon
			className={margin ? 'margin-right-0-3' : ''}
			icon={ENTITY_TYPE_ICONS[correctCaseEntityType]}
			size={size}
			title={correctCaseEntityType}
		/>);
}

export function getSortNameOfDefaultAlias(entity) {
	return entity.defaultAlias ? entity.defaultAlias.sortName : '?';
}

export function getISBNOfEdition(entity) {
	if (entity.identifierSet && entity.identifierSet.identifiers) {
		const {identifiers} = entity.identifierSet;
		return identifiers.find(
			identifier =>
				identifier.type.label === 'ISBN-13' || identifier.type.label === 'ISBN-10'
		);
	}
	return null;
}

export function getEditionFormat(entity) {
	return (entity.editionFormat && entity.editionFormat.label) || '?';
}


/**
 * Remove the all relationships which are belongs to given relationshipTypeId.
 *
 * @param {object} entity - Entity with all relationships
 * @param {number} relationshipTypeId - typeId of spacific relationshipType
 * @returns {array} retrun the all relationships after removing the relatioships for given relationshipTypeId
 */
export function filterOutRelationshipTypeById(entity, relationshipTypeId: number) {
	return (Array.isArray(entity.relationships) &&
				entity.relationships.filter((relation) => relation.typeId !== relationshipTypeId)) || [];
}


/**
 * Get an array of all targets from relationships of an entity belongs to given relationshipTypeId
 *
 * @param {object} entity - an entity with all relationships
 * @param {number} relationshipTypeId - typeId of spacific relationshipType
 * @returns {array} Return array of all the targets belongs to entity relationships for given relationshipTypeId
 */
export function getRelationshipTargetByTypeId(entity, relationshipTypeId: number) {
	let targets = [];
	if (Array.isArray(entity.relationships)) {
		targets = entity.relationships
			.filter(
				(relation) => relation.typeId === relationshipTypeId
			)
			.map((relation) => {
				const {target} = relation;
				return target;
			});
	}
	return targets;
}

/**
 * Get an array of all sources from relationships of an entity belongs to given relationshipTypeId
 *
 * @param {object} entity - main entity
 * @param {number} relationshipTypeId - typeId of spacific relationshipType
 * @returns {array} Return array of all the sources belongs to entity relationships for given relationshipTypeId
 */
export function getRelationshipSourceByTypeId(entity, relationshipTypeId: number) {
	let sources = [];
	if (Array.isArray(entity.relationships)) {
		sources = entity.relationships
			.filter(
				(relation) => relation.typeId === relationshipTypeId
			)
			.map((relation) => {
				const {source} = relation;
				return source;
			});
	}
	return sources;
}

export const deletedEntityMessage = (
	<p>
		This entity has been deleted by an editor.
		This is most likely because it was added accidentally or incorrectly.
		<br/>The edit history has been preserved, and you can see the revisions by clicking the history button below.
		<br/>If you’re sure this entity should still exist, you will be able to
		restore it to a previous revision in a future version of BookBrainz, but that’s not quite ready yet.
	</p>
);<|MERGE_RESOLUTION|>--- conflicted
+++ resolved
@@ -23,18 +23,7 @@
 import {FontAwesomeIconProps as FAProps, FontAwesomeIcon} from '@fortawesome/react-fontawesome';
 import {get as _get, isNil as _isNil, kebabCase as _kebabCase, upperFirst} from 'lodash';
 import {
-<<<<<<< HEAD
-	faBook,
-	faGlobe,
-	faGripVertical,
-	faPenNib,
-	faUniversity,
-	faUser,
-	faUserCircle,
-	faWindowRestore
-=======
 	faBook, faGlobe, faGripVertical, faLayerGroup, faPenNib, faUniversity, faUser, faUserCircle, faWindowRestore
->>>>>>> 5e93f1a3
 } from '@fortawesome/free-solid-svg-icons';
 import {format, isValid, parseISO} from 'date-fns';
 import {dateObjectToISOString} from './utils';
