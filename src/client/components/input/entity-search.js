/*
 * Copyright (C) 2015       Ben Ockmore
 *               2015-2016  Sean Burke
 *
 * This program is free software; you can redistribute it and/or modify
 * it under the terms of the GNU General Public License as published by
 * the Free Software Foundation; either version 2 of the License, or
 * (at your option) any later version.
 *
 * This program is distributed in the hope that it will be useful,
 * but WITHOUT ANY WARRANTY; without even the implied warranty of
 * MERCHANTABILITY or FITNESS FOR A PARTICULAR PURPOSE.  See the
 * GNU General Public License for more details.
 *
 * You should have received a copy of the GNU General Public License along
 * with this program; if not, write to the Free Software Foundation, Inc.,
 * 51 Franklin Street, Fifth Floor, Boston, MA 02110-1301 USA.
 */

const Icon = require('react-fontawesome');
const React = require('react');
const ReactDOMServer = require('react-dom/server');
const $ = require('jquery');
const _assign = require('lodash.assign');

const Select = require('./select2');

class EntitySearch extends React.Component {
	constructor(props) {
		super(props);

		this.loadedEntities = {};
	}

	getValue() {
		const bbid = this.select.getValue();

		if (bbid) {
			return this.loadedEntities[bbid];
		}

		return null;
	}

	render() {
		const self = this;

		if (this.props.defaultValue) {
			this.loadedEntities[this.props.defaultValue.bbid] =
				this.props.defaultValue;
		}

<<<<<<< HEAD
			function entityToOption(entity) {
				return {
					id: entity.bbid,
					text: entity.defaultAlias ?
						entity.defaultAlias.name :
						'(unnamed)',
					disambiguation: entity.disambiguation ?
						entity.disambiguation.comment :
						null,
					type: entity.type
				};
			}
=======
		if (this.props.value) {
			this.loadedEntities[this.props.value.bbid] = this.props.value;
		}
>>>>>>> 70f3f0d6

		function entityToOption(entity) {
			return {
				id: entity.bbid,
				text: entity.defaultAlias ?
					entity.defaultAlias.name : '(unnamed)',
				disambiguation: entity.disambiguation ?
					entity.disambiguation.comment : null,
				type: entity.type
			};
		}

		const select2Options = {
			minimumInputLength: 1,
			ajax: {
				url: '/search/autocomplete',
				data(params) {
					const queryParams = {
						q: params.term,
						page: params.page,
						collection: self.props.collection
					};

					return queryParams;
				},
				processResults(results) {
					if (results.error) {
						return {
							results: [{
								id: null,
								text: results.error
							}]
						};
					}

<<<<<<< HEAD
					/* eslint prefer-template: 0 */
					if (result.type) {
						template = ReactDOMServer.renderToStaticMarkup(
							<Icon name={ENTITY_TYPE_ICONS[result.type]}/>
						) + ` ${template}`;
					}

					if (result.disambiguation) {
						template += ReactDOMServer.renderToStaticMarkup(
							<span className="disambig">
								({result.disambiguation})
							</span>
						);
					}
=======
					results.forEach((result) => {
						self.loadedEntities[result.bbid] = result;
					});

					return {
						results: results.map(entityToOption)
					};
				}
			},
			templateResult(result) {
				let template = result.text;

				const ENTITY_TYPE_ICONS = {
					Creator: 'user',
					Edition: 'book',
					Publication: 'th-list',
					Publisher: 'university',
					Work: 'file-text-o'
				};
>>>>>>> 70f3f0d6

				/* eslint prefer-template: 0 */
				if (result.type) {
					template = ReactDOMServer.renderToStaticMarkup(
							<Icon name={ENTITY_TYPE_ICONS[result.type]}/>
						) + ` ${template}`;
				}

				if (result.disambiguation) {
					template += ReactDOMServer.renderToStaticMarkup(
						<span className="disambig">
						({result.disambiguation})
					</span>
					);
				}

				return $.parseHTML(template);
			}
		};

		_assign(select2Options, this.props.select2Options);

		const options = this.props.options || [];

		function keyFromValue(value) {
			let key = null;

			if (value && value.bbid) {
				options.unshift(entityToOption(value));
				key = value.bbid;
			}

			return key;
		}

		const defaultKey = keyFromValue(this.props.defaultValue);
		const key = keyFromValue(this.props.value);

		return (
			<Select
				dynamicOptions
				noDefault
				bsStyle={this.props.bsStyle}
				defaultValue={defaultKey}
				disabled={this.props.disabled}
				groupClassName={this.props.groupClassName}
				help={this.props.help}
				idAttribute="id"
				label={this.props.label}
				labelAttribute="text"
				labelClassName={this.props.labelClassName}
				options={options}
				placeholder={this.props.placeholder}
				ref={(ref) => this.select = ref}
				select2Options={select2Options}
				standalone={this.props.standalone}
				value={key}
				wrapperClassName={this.props.wrapperClassName}
				onChange={this.props.onChange}
			/>
		);
	}
}

EntitySearch.displayName = 'EntitySearch';
EntitySearch.propTypes = {
	bsStyle: React.PropTypes.string,
	defaultValue: React.PropTypes.shape({
		bbid: React.PropTypes.string
	}),
	disabled: React.PropTypes.bool,
	groupClassName: React.PropTypes.string,
	help: React.PropTypes.string,
	label: React.PropTypes.string,
	labelClassName: React.PropTypes.string,
	options: React.PropTypes.object,
	placeholder: React.PropTypes.string,
	select2Options: React.PropTypes.object,
	standalone: React.PropTypes.bool,
	value: React.PropTypes.shape({
		bbid: React.PropTypes.string
	}),
	wrapperClassName: React.PropTypes.string,
	onChange: React.PropTypes.func
};

module.exports = EntitySearch;<|MERGE_RESOLUTION|>--- conflicted
+++ resolved
@@ -50,32 +50,19 @@
 				this.props.defaultValue;
 		}
 
-<<<<<<< HEAD
-			function entityToOption(entity) {
-				return {
-					id: entity.bbid,
-					text: entity.defaultAlias ?
-						entity.defaultAlias.name :
-						'(unnamed)',
-					disambiguation: entity.disambiguation ?
-						entity.disambiguation.comment :
-						null,
-					type: entity.type
-				};
-			}
-=======
 		if (this.props.value) {
 			this.loadedEntities[this.props.value.bbid] = this.props.value;
 		}
->>>>>>> 70f3f0d6
 
 		function entityToOption(entity) {
 			return {
 				id: entity.bbid,
 				text: entity.defaultAlias ?
-					entity.defaultAlias.name : '(unnamed)',
+					entity.defaultAlias.name :
+					'(unnamed)',
 				disambiguation: entity.disambiguation ?
-					entity.disambiguation.comment : null,
+					entity.disambiguation.comment :
+					null,
 				type: entity.type
 			};
 		}
@@ -103,22 +90,6 @@
 						};
 					}
 
-<<<<<<< HEAD
-					/* eslint prefer-template: 0 */
-					if (result.type) {
-						template = ReactDOMServer.renderToStaticMarkup(
-							<Icon name={ENTITY_TYPE_ICONS[result.type]}/>
-						) + ` ${template}`;
-					}
-
-					if (result.disambiguation) {
-						template += ReactDOMServer.renderToStaticMarkup(
-							<span className="disambig">
-								({result.disambiguation})
-							</span>
-						);
-					}
-=======
 					results.forEach((result) => {
 						self.loadedEntities[result.bbid] = result;
 					});
@@ -138,20 +109,19 @@
 					Publisher: 'university',
 					Work: 'file-text-o'
 				};
->>>>>>> 70f3f0d6
 
 				/* eslint prefer-template: 0 */
 				if (result.type) {
 					template = ReactDOMServer.renderToStaticMarkup(
-							<Icon name={ENTITY_TYPE_ICONS[result.type]}/>
-						) + ` ${template}`;
+						<Icon name={ENTITY_TYPE_ICONS[result.type]}/>
+					) + ` ${template}`;
 				}
 
 				if (result.disambiguation) {
 					template += ReactDOMServer.renderToStaticMarkup(
 						<span className="disambig">
-						({result.disambiguation})
-					</span>
+							({result.disambiguation})
+						</span>
 					);
 				}
 
