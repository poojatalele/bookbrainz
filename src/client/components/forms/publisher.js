/*
 * Copyright (C) 2015       Ben Ockmore
 *               2015-2016  Sean Burke
 *
 * This program is free software; you can redistribute it and/or modify
 * it under the terms of the GNU General Public License as published by
 * the Free Software Foundation; either version 2 of the License, or
 * (at your option) any later version.
 *
 * This program is distributed in the hope that it will be useful,
 * but WITHOUT ANY WARRANTY; without even the implied warranty of
 * MERCHANTABILITY or FITNESS FOR A PARTICULAR PURPOSE.  See the
 * GNU General Public License for more details.
 *
 * You should have received a copy of the GNU General Public License along
 * with this program; if not, write to the Free Software Foundation, Inc.,
 * 51 Franklin Street, Fifth Floor, Boston, MA 02110-1301 USA.
 */

const Icon = require('react-fontawesome');
const React = require('react');
const request = require('superagent-bluebird-promise');

const Nav = require('react-bootstrap').Nav;
const NavItem = require('react-bootstrap').NavItem;

const Aliases = require('./parts/alias-list');
const LoadingSpinner = require('../loading-spinner');
const PublisherData = require('./parts/publisher-data');
const RevisionNote = require('./parts/revision-note');

class PublisherForm extends React.Component {
	constructor(props) {
		super(props);

		this.state = {
			tab: 1,
			aliasesValid: true,
			dataValid: true,
			waiting: false
		};

		// React does not autobind non-React class methods
		this.handleTabSelect = this.handleTabSelect.bind(this);
		this.handleBackClick = this.handleBackClick.bind(this);
		this.handleNextClick = this.handleNextClick.bind(this);
		this.handleSubmit = this.handleSubmit.bind(this);
	}

	handleTabSelect(tab) {
		this.setState({
			tab,
			aliasesValid: this.aliases.valid(),
			dataValid: this.data.valid()
		});
	}

	handleBackClick() {
		this.handleTabSelect(this.state.tab - 1);
	}

	handleNextClick() {
		this.handleTabSelect(this.state.tab + 1);
	}

	handleSubmit(evt) {
		evt.preventDefault();

		if (!(this.state.aliasesValid && this.state.dataValid)) {
			return;
		}

		const aliasData = this.aliases.getValue();
		const publisherData = this.data.getValue();
		const revisionNote = this.revision.note.getValue();
		const PENULTIMATE_ELEMENT = -1;
		const data = {
<<<<<<< HEAD
			aliases: aliasData.slice(0, PENULTIMATE_ELEMENT),
=======
			areaId: parseInt(publisherData.area, 10),
			aliases: aliasData.slice(0, -1),
>>>>>>> 6689bd9e
			beginDate: publisherData.beginDate,
			endDate: publisherData.endDate,
			ended: publisherData.ended,
			typeId: parseInt(publisherData.publisherType, 10),
			disambiguation: publisherData.disambiguation,
			annotation: publisherData.annotation,
			identifiers: publisherData.identifiers,
			note: revisionNote
		};

		this.setState({waiting: true});

		request.post(this.props.submissionUrl)
			.send(data)
			.promise()
			.then((res) => {
				if (!res.body) {
					window.location.replace('/login');
					return;
				}
				const editionHref = `/publisher/${res.body.bbid}`;
				if (res.body.alert) {
					const alertHref = `?alert=${res.body.alert}`;
					window.location.href = `${editionHref}${alertHref}`;
				}
				else {
					window.location.href = `${editionHref}`;
				}
			})
			.catch((error) => {
				this.setState({error});
			});
	}

	render() {
		let aliases = null;
		const prefillData = this.props.publisher;
		if (prefillData) {
			aliases = prefillData.aliasSet.aliases.map((alias) => ({
				id: alias.id,
				name: alias.name,
				sortName: alias.sortName,
				languageId: alias.languageId,
				primary: alias.primary,
				default: alias.id === prefillData.defaultAlias.id
			}));
		}

		const submitEnabled =
			this.state.aliasesValid && this.state.dataValid;

		const loadingElement = this.state.waiting ? <LoadingSpinner/> : null;

		const invalidIcon = (
			<span>&nbsp;
				<Icon
					className="text-danger"
					name="warning"
				/>
			</span>
		);

		return (
			<div>
				{loadingElement}

				<Nav
					activeKey={this.state.tab}
					bsStyle="tabs"
					onSelect={this.handleTabSelect}
				>
					<NavItem eventKey={1}>
						<strong>1.</strong> Aliases
						{this.state.aliasesValid || invalidIcon}
					</NavItem>
					<NavItem eventKey={2}>
						<strong>2.</strong> Data
						{this.state.dataValid || invalidIcon}
					</NavItem>
					<NavItem eventKey={3}>
						<strong>3.</strong> Revision Note
					</NavItem>
				</Nav>


				<form onChange={this.handleChange}>
					<Aliases
						aliases={aliases}
						languages={this.props.languages}
						ref={(ref) => this.aliases = ref}
						visible={this.state.tab === 1}
						onNextClick={this.handleNextClick}
					/>
					<PublisherData
						identifierTypes={this.props.identifierTypes}
						publisher={this.props.publisher}
						publisherTypes={this.props.publisherTypes}
						ref={(ref) => this.data = ref}
						visible={this.state.tab === 2}
						onBackClick={this.handleBackClick}
						onNextClick={this.handleNextClick}
					/>
					<RevisionNote
						ref={(ref) => this.revision = ref}
						submitDisabled={!submitEnabled}
						visible={this.state.tab === 3}
						onBackClick={this.handleBackClick}
						onSubmit={this.handleSubmit}
					/>
				</form>
			</div>
		);
	}
}

PublisherForm.displayName = 'PublisherForm';
PublisherForm.propTypes = {
	identifierTypes: React.PropTypes.array,
	languages: React.PropTypes.array,
	publisher: React.PropTypes.object,
	publisherTypes: React.PropTypes.array,
	submissionUrl: React.PropTypes.string
};

module.exports = PublisherForm;<|MERGE_RESOLUTION|>--- conflicted
+++ resolved
@@ -75,12 +75,8 @@
 		const revisionNote = this.revision.note.getValue();
 		const PENULTIMATE_ELEMENT = -1;
 		const data = {
-<<<<<<< HEAD
+			areaId: parseInt(publisherData.area, 10),
 			aliases: aliasData.slice(0, PENULTIMATE_ELEMENT),
-=======
-			areaId: parseInt(publisherData.area, 10),
-			aliases: aliasData.slice(0, -1),
->>>>>>> 6689bd9e
 			beginDate: publisherData.beginDate,
 			endDate: publisherData.endDate,
 			ended: publisherData.ended,
