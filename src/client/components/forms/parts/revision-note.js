--- conflicted
+++ resolved
@@ -24,58 +24,16 @@
 
 class RevisionNote extends React.Component {
 	render() {
+		const revisionNoteVisibleClass = this.props.visible === false ?
+			'hidden' :
+			'';
 		return (
-			<div className={this.props.visible === false ? 'hidden' : ''}>
+			<div className={revisionNoteVisibleClass}>
 				<h2>Submit Revision</h2>
 				<p className="lead">
 					Finally, add this revision to an edit.
 				</p>
 
-<<<<<<< HEAD
-	class RevisionNote extends React.Component {
-		render() {
-			const revisionNoteVisibleClass = this.props.visible === false ?
-				'hidden' :
-				'';
-			return (
-				<div className={revisionNoteVisibleClass}>
-					<h2>Submit Revision</h2>
-					<p className="lead">
-						Finally, add this revision to an edit.
-					</p>
-
-					<div className="form-horizontal">
-						<Input
-							label="Revision Note"
-							labelClassName="col-md-3"
-							ref={(ref) => this.note = ref}
-							rows="6"
-							type="textarea"
-							wrapperClassName="col-md-6"
-						/>
-					</div>
-
-					<nav className="margin-top-1">
-						<ul className="pager">
-							<li className="previous">
-								<a
-									href="#"
-									onClick={this.props.onBackClick}
-								>
-									<Icon
-										aria-hidden="true"
-										name="angle-double-left"
-									/>
-									Back
-								</a>
-							</li>
-							<li
-								className={
-								this.props.submitDisabled ?
-									'next disabled' :
-									'next'
-							}
-=======
 				<div className="form-horizontal">
 					<Input
 						label="Revision Note"
@@ -93,7 +51,6 @@
 							<a
 								href="#"
 								onClick={this.props.onBackClick}
->>>>>>> 70f3f0d6
 							>
 								<Icon
 									aria-hidden="true"
@@ -105,7 +62,8 @@
 						<li
 							className={
 							this.props.submitDisabled ?
-							'next disabled' : 'next'
+								'next disabled' :
+								'next'
 						}
 						>
 							<a
