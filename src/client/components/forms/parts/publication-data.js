/*
 * Copyright (C) 2015       Ben Ockmore
 *               2015-2016  Sean Burke
 *
 * This program is free software; you can redistribute it and/or modify
 * it under the terms of the GNU General Public License as published by
 * the Free Software Foundation; either version 2 of the License, or
 * (at your option) any later version.
 *
 * This program is distributed in the hope that it will be useful,
 * but WITHOUT ANY WARRANTY; without even the implied warranty of
 * MERCHANTABILITY or FITNESS FOR A PARTICULAR PURPOSE.  See the
 * GNU General Public License for more details.
 *
 * You should have received a copy of the GNU General Public License along
 * with this program; if not, write to the Free Software Foundation, Inc.,
 * 51 Franklin Street, Fifth Floor, Boston, MA 02110-1301 USA.
 */

const Icon = require('react-fontawesome');
const React = require('react');

const Input = require('react-bootstrap').Input;

const Identifiers = require('./identifier-list');
const Select = require('../../input/select2');

const validators = require('../../../helpers/react-validators');

class PublicationData extends React.Component {
	getValue() {
		return {
			publicationType: this.publicationType.getValue(),
			disambiguation: this.disambiguation.getValue(),
			annotation: this.annotation.getValue(),
			identifiers: this.identifiers.getValue()
		};
	}

	valid() {
		return this.identifiers.valid();
	}

	render() {
		let initialPublicationType = null;
		let initialDisambiguation = null;
		let initialAnnotation = null;
		let initialIdentifiers = [];

<<<<<<< HEAD
			const prefillData = this.props.publication;
			if (prefillData) {
				initialPublicationType = prefillData.publicationType ?
					prefillData.publicationType.id :
					null;
				initialDisambiguation = prefillData.disambiguation ?
					prefillData.disambiguation.comment :
					null;
				initialAnnotation = prefillData.annotation ?
					prefillData.annotation.content :
					null;
				initialIdentifiers = prefillData.identifierSet &&
					prefillData.identifierSet.identifiers.map((identifier) => ({
						id: identifier.id,
						value: identifier.value,
						typeId: identifier.type.id
					}));
			}
=======
		const prefillData = this.props.publication;
		if (prefillData) {
			initialPublicationType = prefillData.publicationType ?
				prefillData.publicationType.id : null;
			initialDisambiguation = prefillData.disambiguation ?
				prefillData.disambiguation.comment : null;
			initialAnnotation = prefillData.annotation ?
				prefillData.annotation.content : null;
			initialIdentifiers = prefillData.identifierSet &&
				prefillData.identifierSet.identifiers.map((identifier) => ({
					id: identifier.id,
					value: identifier.value,
					typeId: identifier.type.id
				}));
		}
>>>>>>> 70f3f0d6

		const select2Options = {
			allowClear: true,
			width: '100%'
		};

<<<<<<< HEAD
			const publicationDataVisibleClass = (this.props.visible === false) ?
				'hidden' :
				'';
			return (
				<div className={publicationDataVisibleClass}>
					<h2>Add Data</h2>
					<p className="lead">
						Fill out any data you know about the entity.
					</p>
=======
		return (
			<div className={(this.props.visible === false) ? 'hidden' : ''}>
				<h2>Add Data</h2>
				<p className="lead">
					Fill out any data you know about the entity.
				</p>
>>>>>>> 70f3f0d6

				<div className="form-horizontal">
					<Select
						noDefault
						defaultValue={initialPublicationType}
						idAttribute="id"
						label="Type"
						labelAttribute="label"
						labelClassName="col-md-4"
						options={this.props.publicationTypes}
						placeholder="Select publication type…"
						ref={(ref) => this.publicationType = ref}
						select2Options={select2Options}
						wrapperClassName="col-md-4"
					/>
					<hr/>
					<Identifiers
						identifiers={initialIdentifiers}
						ref={(ref) => this.identifiers = ref}
						types={this.props.identifierTypes}
					/>
					<Input
						defaultValue={initialDisambiguation}
						label="Disambiguation"
						labelClassName="col-md-3"
						ref={(ref) => this.disambiguation = ref}
						type="text"
						wrapperClassName="col-md-6"
					/>
					<Input
						defaultValue={initialAnnotation}
						label="Annotation"
						labelClassName="col-md-3"
						ref={(ref) => this.annotation = ref}
						rows="6"
						type="textarea"
						wrapperClassName="col-md-6"
					/>
					<nav className="margin-top-1">
						<ul className="pager">
							<li className="previous">
								<a
									href="#"
									onClick={this.props.onBackClick}
								>
									<Icon
										aria-hidden="true"
										name="angle-double-left"
									/>
									Back
								</a>
							</li>
							<li className="next">
								<a
									href="#"
									onClick={this.props.onNextClick}
								>
									Next
									<Icon
										aria-hidden="true"
										name="angle-double-right"
									/>
								</a>
							</li>
						</ul>
					</nav>
				</div>
			</div>
		);
	}
}

PublicationData.displayName = 'PublicationData';
PublicationData.propTypes = {
	identifierTypes: React.PropTypes.arrayOf(validators.labeledProperty),
	publication: React.PropTypes.shape({
		annotation: React.PropTypes.shape({
			content: React.PropTypes.string
		}),
		disambiguation: React.PropTypes.shape({
			comment: React.PropTypes.string
		}),
		identifiers: React.PropTypes.arrayOf(React.PropTypes.shape({
			id: React.PropTypes.number,
			value: React.PropTypes.string,
			typeId: React.PropTypes.number
		})),
		publicationType: validators.labeledProperty
	}),
	publicationTypes: React.PropTypes.arrayOf(validators.labeledProperty),
	visible: React.PropTypes.bool,
	onBackClick: React.PropTypes.func,
	onNextClick: React.PropTypes.func
};

module.exports = PublicationData;<|MERGE_RESOLUTION|>--- conflicted
+++ resolved
@@ -47,34 +47,17 @@
 		let initialAnnotation = null;
 		let initialIdentifiers = [];
 
-<<<<<<< HEAD
-			const prefillData = this.props.publication;
-			if (prefillData) {
-				initialPublicationType = prefillData.publicationType ?
-					prefillData.publicationType.id :
-					null;
-				initialDisambiguation = prefillData.disambiguation ?
-					prefillData.disambiguation.comment :
-					null;
-				initialAnnotation = prefillData.annotation ?
-					prefillData.annotation.content :
-					null;
-				initialIdentifiers = prefillData.identifierSet &&
-					prefillData.identifierSet.identifiers.map((identifier) => ({
-						id: identifier.id,
-						value: identifier.value,
-						typeId: identifier.type.id
-					}));
-			}
-=======
 		const prefillData = this.props.publication;
 		if (prefillData) {
 			initialPublicationType = prefillData.publicationType ?
-				prefillData.publicationType.id : null;
+				prefillData.publicationType.id :
+				null;
 			initialDisambiguation = prefillData.disambiguation ?
-				prefillData.disambiguation.comment : null;
+				prefillData.disambiguation.comment :
+				null;
 			initialAnnotation = prefillData.annotation ?
-				prefillData.annotation.content : null;
+				prefillData.annotation.content :
+				null;
 			initialIdentifiers = prefillData.identifierSet &&
 				prefillData.identifierSet.identifiers.map((identifier) => ({
 					id: identifier.id,
@@ -82,31 +65,21 @@
 					typeId: identifier.type.id
 				}));
 		}
->>>>>>> 70f3f0d6
 
 		const select2Options = {
 			allowClear: true,
 			width: '100%'
 		};
 
-<<<<<<< HEAD
-			const publicationDataVisibleClass = (this.props.visible === false) ?
-				'hidden' :
-				'';
-			return (
-				<div className={publicationDataVisibleClass}>
-					<h2>Add Data</h2>
-					<p className="lead">
-						Fill out any data you know about the entity.
-					</p>
-=======
+		const publicationDataVisibleClass = (this.props.visible === false) ?
+			'hidden' :
+			'';
 		return (
-			<div className={(this.props.visible === false) ? 'hidden' : ''}>
+			<div className={publicationDataVisibleClass}>
 				<h2>Add Data</h2>
 				<p className="lead">
 					Fill out any data you know about the entity.
 				</p>
->>>>>>> 70f3f0d6
 
 				<div className="form-horizontal">
 					<Select
