--- conflicted
+++ resolved
@@ -32,7 +32,6 @@
 			from: this.props.from,
 			nextEnabled: this.props.results.length === this.props.size,
 			results: this.props.results,
-			showRevisionEditor: this.props.showRevisionEditor,
 			size: this.props.size
 		};
 		// React does not autobind non-React class methods
@@ -68,48 +67,6 @@
 
 	render() {
 		return (
-<<<<<<< HEAD
-			<div className="container">
-				<div id="RevisionsPage">
-
-					<RevisionsTable
-						results={this.state.results}
-						showRevisionEditor={this.state.showRevisionEditor}
-					/>
-					{
-						this.state.results && this.state.results.length ?
-							<div>
-								<hr className="thin"/>
-								<Pager>
-									<Pager.Item
-										previous disabled={this.state.from <= 0}
-										href="#" onClick={this.handleClickPrevious}
-									>
-										&larr; Previous Page
-									</Pager.Item>
-									<ButtonGroup>
-										<Button disabled>Results {this.state.from + 1} —
-											{this.state.results.length < this.state.size ?
-												this.state.from + this.state.results.length :
-												this.state.from + this.state.size
-											}
-										</Button>
-										<DropdownButton
-											dropup bsStyle="info" id="bg-nested-dropdown"
-											title={`${this.state.size} per page`}
-											onSelect={this.handleResultsPerPageChange}
-										>
-											<MenuItem eventKey="10">10 per page</MenuItem>
-											<MenuItem eventKey="20">20 per page</MenuItem>
-											<MenuItem eventKey="35">35 per page</MenuItem>
-											<MenuItem eventKey="50">50 per page</MenuItem>
-											<MenuItem eventKey="100">100 per page</MenuItem>
-										</DropdownButton>
-									</ButtonGroup>
-									<Pager.Item
-										next disabled={!this.state.nextEnabled}
-										href="#" onClick={this.handleClickNext}
-=======
 			<div id="RevisionsPage">
 				<RevisionsTable results={this.state.results}/>
 				{
@@ -134,7 +91,6 @@
 										dropup bsStyle="info" id="bg-nested-dropdown"
 										title={`${this.state.size} per page`}
 										onSelect={this.handleResultsPerPageChange}
->>>>>>> a53a6d3c
 									>
 										<MenuItem eventKey="10">10 per page</MenuItem>
 										<MenuItem eventKey="20">20 per page</MenuItem>
@@ -164,13 +120,11 @@
 RevisionsPage.propTypes = {
 	from: PropTypes.number,
 	results: PropTypes.array,
-	showRevisionEditor: PropTypes.bool,
 	size: PropTypes.number
 };
 RevisionsPage.defaultProps = {
 	from: 0,
 	results: [],
-	showRevisionEditor: true,
 	size: 20
 };
 
