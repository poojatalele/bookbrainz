/*
 * Copyright (C) 2016  Daniel Hsing
 *               2016  Ben Ockmore
 *               2015  Sean Burke
 *               2015  Leo Verto
 *
 * This program is free software; you can redistribute it and/or modify
 * it under the terms of the GNU General Public License as published by
 * the Free Software Foundation; either version 2 of the License, or
 * (at your option) any later version.
 *
 * This program is distributed in the hope that it will be useful,
 * but WITHOUT ANY WARRANTY; without even the implied warranty of
 * MERCHANTABILITY or FITNESS FOR A PARTICULAR PURPOSE.  See the
 * GNU General Public License for more details.
 *
 * You should have received a copy of the GNU General Public License along
 * with this program; if not, write to the Free Software Foundation, Inc.,
 * 51 Franklin Street, Fifth Floor, Boston, MA 02110-1301 USA.
 */

import * as bootstrap from 'react-bootstrap';

import {faCircle, faCommentDots, faComments, faEnvelope, faListUl, faSearch, faUser} from '@fortawesome/free-solid-svg-icons';

import {FontAwesomeIcon} from '@fortawesome/react-fontawesome';
import PropTypes from 'prop-types';
import React from 'react';
import RevisionsTable from './parts/revisions-table';
import {faTwitter} from '@fortawesome/free-brands-svg-icons';


const {Alert, Button, Col, Container, Row} = bootstrap;

class IndexPage extends React.Component {
	constructor(props) {
		super(props);
		this.renderHeader = this.renderHeader.bind(this);
		this.renderContent = this.renderContent.bind(this);
	}

	renderHeader() {
		return (
			<div>
				<Alert className="text-center" variant="warning">
					Under development — adventurous users, please test and
					add data! Give us feedback about bugs, glitches and
					potential improvements at {' '}
					<a href="//tickets.metabrainz.org/projects/BB">
						MetaBrainz JIRA!
					</a>
				</Alert>
				<div id="background-image">
					<div className="text-center" id="background-overlay">
						<Container>
							<img
								alt="BookBrainz logo"
								className="img-fluid center-block"
								src="/images/BookBrainz_text.svg"
								title="BookBrainz"
								width="500"
							/>
							<Row>
<<<<<<< HEAD
								<Col lg={{offset: 2, span: 8}}>
									<form action="/search" role="search">
										<div className="input-group input-group-lg margin-top-5">
											<input
												autoFocus="autofocus"
												className="form-control"
												name="q"
												placeholder="Search for..."
												type="text"
											/>
											<span className="input-group-append">
												<Button
													type="submit"
													variant="success"
												>
													<FontAwesomeIcon icon={faSearch}/>
												</Button>
											</span>
										</div>
=======
								<Col md={8} mdOffset={2}>
									<form action="/search" className="input-group input-group-lg margin-top-5" role="search">
										<input
											required
											autoFocus="autofocus"
											className="form-control"
											name="q"
											placeholder="Search for..."
											type="text"
										/>
										<span className="input-group-btn">
											<Button
												bsStyle="success"
												type="submit"
											>
												<FontAwesomeIcon icon={faSearch}/>
											</Button>
										</span>
>>>>>>> 1e5f5efc
									</form>
									<Row className="margin-top-4">
										<Col md={4}>
											<Button
												block
												href="/about"
												size="lg"
												variant="secondary"
											>
												About
											</Button>
										</Col>
										<Col md={4}>
											<Button
												block
												href="/contribute"
												size="lg"
												variant="secondary"
											>
												Contribute
											</Button>
										</Col>
										<Col md={4}>
											<Button
												block
												href="/develop"
												size="lg"
												variant="secondary"
											>
												Develop
											</Button>
										</Col>
									</Row>
									<div className="margin-top-3">
										<h4 className="contact-text">
											Contact Us
										</h4>
										<div style={{
											alignItems: 'center',
											display: 'flex',
											justifyContent: 'center'
										}}
										>
											<FontAwesomeIcon
												className="margin-sides-1 contact-text"
												icon={faCircle}
											/>
											<a className="contact-text" href="//kiwiirc.com/nextclient/irc.libera.chat/?#bookbrainz">
												<FontAwesomeIcon
													className="contact-text"
													icon={faCommentDots}
													size="2x"
												/>
												IRC
											</a>
											<FontAwesomeIcon
												className="margin-sides-1 contact-text"
												icon={faCircle}
											/>
											<a className="contact-text" href="//community.metabrainz.org/c/bookbrainz">
												<FontAwesomeIcon
													className="contact-text"
													icon={faComments}
													size="2x"
												/>
												Forums
											</a>
											<FontAwesomeIcon
												className="margin-sides-1 contact-text"
												icon={faCircle}
											/>
											<a className="contact-text" href="//twitter.com/intent/tweet?screen_name=BookBrainz">
												<FontAwesomeIcon
													className="contact-text"
													icon={faTwitter}
													size="2x"
												/>
												Twitter
											</a>
											<FontAwesomeIcon
												className="margin-sides-1 contact-text"
												icon={faCircle}
											/>
											<a className="contact-text" href="mailto:bookbrainz@metabrainz.org">
												<FontAwesomeIcon
													className="contact-text"
													icon={faEnvelope}
													size="2x"
												/>
												Email
											</a>
											<FontAwesomeIcon
												className="margin-sides-1 contact-text"
												icon={faCircle}
											/>
										</div>
									</div>
								</Col>
							</Row>
						</Container>
					</div>
				</div>
			</div>
		);
	}

	renderContent() {
		return (
			<Container>
				<Row>
					<Col lg={{offset: 2, span: 8}}>
						<h1 className="text-center">The Open Book Database</h1>
						<p className="lead text-justify">
							BookBrainz is a project to create an online database
							of information about every single book, magazine,
							journal and other publication ever written. We make
							all the data that we collect available to the whole
							world to consume and use as they see fit. Anyone can
							contribute to BookBrainz, whether through editing
							our information, helping out with development, or
							just spreading the word about our project.
						</p>
					</Col>
				</Row>
				<hr/>
				{!this.props.isLoggedIn && this.renderAboutUs()}
				<div>
					<RevisionsTable
						results={this.props.recent}
						showEntities={this.props.showEntities}
						showRevisionEditor={this.props.showRevisionEditor}
					/>
					<div className="text-center">
						<Button
							href="/revisions"
							variant="primary"
						>
							<FontAwesomeIcon className="margin-right-0-5" icon={faListUl}/>
							See all revisions
						</Button>
					</div>
				</div>
			</Container>
		);
	}

	renderAboutUs() {
		const disableSignUp = this.props.disableSignUp ? {disabled: true} : {};
		return (
			<React.Fragment>
				<Row>
					<Col className="text-center margin-top-4" lg={2}>
						<FontAwesomeIcon icon={faUser} size="5x"/>
					</Col>
					<Col lg={10}>
						<h2>Join Us!</h2>
						<p className="lead">
					First off,{' '}
							<a href="/about" target="blank">
						read about us
							</a>{' and '}
							<a href="/contribute" target="blank">
						how you can help
							</a>. Then, if you think you want
					to stick around, hit the button below to sign up
					for a free BookBrainz account!
						</p>
					</Col>
				</Row>
				<div className="text-center margin-top-1 margin-bottom-3">
					<Button
						{...disableSignUp}
						href="/register"
						size="lg"
						variant="success"
					>
				Register!
					</Button>
				</div>
			</React.Fragment>
		);
	}

	render() {
		return (
			<div>
				{this.renderHeader()}
				{this.renderContent()}
			</div>
		);
	}
}

IndexPage.displayName = 'IndexPage';
IndexPage.propTypes = {
	disableSignUp: PropTypes.bool,
	isLoggedIn: PropTypes.bool.isRequired,
	recent: PropTypes.array.isRequired,
	showEntities: PropTypes.bool,
	showRevisionEditor: PropTypes.bool

};
IndexPage.defaultProps = {
	disableSignUp: false,
	showEntities: true,
	showRevisionEditor: true
};

export default IndexPage;<|MERGE_RESOLUTION|>--- conflicted
+++ resolved
@@ -61,28 +61,7 @@
 								width="500"
 							/>
 							<Row>
-<<<<<<< HEAD
 								<Col lg={{offset: 2, span: 8}}>
-									<form action="/search" role="search">
-										<div className="input-group input-group-lg margin-top-5">
-											<input
-												autoFocus="autofocus"
-												className="form-control"
-												name="q"
-												placeholder="Search for..."
-												type="text"
-											/>
-											<span className="input-group-append">
-												<Button
-													type="submit"
-													variant="success"
-												>
-													<FontAwesomeIcon icon={faSearch}/>
-												</Button>
-											</span>
-										</div>
-=======
-								<Col md={8} mdOffset={2}>
 									<form action="/search" className="input-group input-group-lg margin-top-5" role="search">
 										<input
 											required
@@ -92,15 +71,14 @@
 											placeholder="Search for..."
 											type="text"
 										/>
-										<span className="input-group-btn">
-											<Button
-												bsStyle="success"
+										<span className="input-group-append">
+											<Button
 												type="submit"
+												variant="success"
 											>
 												<FontAwesomeIcon icon={faSearch}/>
 											</Button>
 										</span>
->>>>>>> 1e5f5efc
 									</form>
 									<Row className="margin-top-4">
 										<Col md={4}>
