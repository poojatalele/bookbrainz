--- conflicted
+++ resolved
@@ -29,58 +29,15 @@
 			return null;
 		}
 
-<<<<<<< HEAD
-		static formatChange(change) {
-			if (change.kind === 'N') {
-				return (
-					<tr className="success" key={change.key}>
-						<th scope="row">{change.key}</th>
-						<td> — </td>
-						<td>
-							{RevisionPage.formatValueList(change.rhs)}
-						</td>
-					</tr>
-				);
-			}
-
-			if (change.kind === 'E') {
-				return (
-					<tr className="warning" key={change.key}>
-						<th scope="row">{change.key}</th>
-						<td>
-							{RevisionPage.formatValueList(change.lhs)}
-						</td>
-						<td>
-							{RevisionPage.formatValueList(change.rhs)}
-						</td>
-					</tr>
-				);
-			}
-
-			if (change.kind === 'D') {
-				return (
-					<tr className="danger" key={change.key}>
-						<th scope="row">{change.key}</th>
-						<td>
-							{RevisionPage.formatValueList(change.lhs)}
-						</td>
-						<td> — </td>
-					</tr>
-				);
-			}
-=======
 		return list.map((val, idx) => (
 			<div key={idx}>{val.toString()}</div>
 		));
 	}
->>>>>>> 70f3f0d6
 
 	static formatChange(change) {
 		if (change.kind === 'N') {
 			return (
-				<tr className="success"
-					key={change.key}
-				>
+				<tr className="success" key={change.key}>
 					<th scope="row">{change.key}</th>
 					<td> — </td>
 					<td>
@@ -92,10 +49,7 @@
 
 		if (change.kind === 'E') {
 			return (
-				<tr
-					className="warning"
-					key={change.key}
-				>
+				<tr className="warning" key={change.key}>
 					<th scope="row">{change.key}</th>
 					<td>
 						{RevisionPage.formatValueList(change.lhs)}
@@ -109,10 +63,7 @@
 
 		if (change.kind === 'D') {
 			return (
-				<tr
-					className="danger"
-					key={change.key}
-				>
+				<tr className="danger" key={change.key}>
 					<th scope="row">{change.key}</th>
 					<td>
 						{RevisionPage.formatValueList(change.lhs)}
@@ -122,60 +73,8 @@
 			);
 		}
 
-<<<<<<< HEAD
-		render() {
-			const revision = this.props.revision;
-			const diffs = this.props.diffs;
-
-			const diffDivs = diffs.map((diff) => (
-				<div key="{diff.entity.bbid}">
-					<h3>
-						<EntityLink
-							bbid={diff.entity.bbid}
-							text={`${diff.entity.type} ${diff.entity.bbid}`}
-							type={diff.entity.type}
-						/>
-					</h3>
-					<table className="table table-bordered text-center">
-						<tbody>
-						{RevisionPage.formatDiff(diff)}
-						</tbody>
-					</table>
-				</div>
-			));
-
-			const editorTitle =
-				RevisionPage.formatTitle(revision.author);
-
-			let revisionNotes = revision.notes.map((note) => {
-				const timeCreated =
-					new Date(note.postedAt).toTimeString();
-				const dateCreated =
-					new Date(note.postedAt).toDateString();
-				const noteAuthorTitle =
-					RevisionPage.formatTitle(note.author);
-				return (
-					<div className="panel panel-default" key={note.id}>
-						<div className="panel-body">
-							<p>{note.content}</p>
-							<p className="text-right">
-								—&nbsp;
-								<a
-									href={`/editor/${note.author.id}`}
-									title={noteAuthorTitle}
-								>
-									{note.author.name}
-								</a>
-								, {`${timeCreated}, ${dateCreated}`}
-							</p>
-						</div>
-					</div>
-				);
-			});
-=======
 		return null;
 	}
->>>>>>> 70f3f0d6
 
 	static formatDiff(diff) {
 		const result = diff.changes.map(
@@ -230,10 +129,7 @@
 			const noteAuthorTitle =
 				RevisionPage.formatTitle(note.author);
 			return (
-				<div
-					className="panel panel-default"
-					key={note.id}
-				>
+				<div className="panel panel-default" key={note.id}>
 					<div className="panel-body">
 						<p>{note.content}</p>
 						<p className="text-right">
