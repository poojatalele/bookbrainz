/*
 * Copyright (C) 2020 Prabal Singh
 *
 * This program is free software; you can redistribute it and/or modify
 * it under the terms of the GNU General Public License as published by
 * the Free Software Foundation; either version 2 of the License, or
 * (at your option) any later version.
 *
 * This program is distributed in the hope that it will be useful,
 * but WITHOUT ANY WARRANTY; without even the implied warranty of
 * MERCHANTABILITY or FITNESS FOR A PARTICULAR PURPOSE.  See the
 * GNU General Public License for more details.
 *
 * You should have received a copy of the GNU General Public License along
 * with this program; if not, write to the Free Software Foundation, Inc.,
 * 51 Franklin Street, Fifth Floor, Boston, MA 02110-1301 USA.
 */

import * as bootstrap from 'react-bootstrap';
import * as utilsHelper from '../../../helpers/utils';
import {FontAwesomeIcon} from '@fortawesome/react-fontawesome';
import PropTypes from 'prop-types';
import React from 'react';
import _ from 'lodash';
import {faPlus} from '@fortawesome/free-solid-svg-icons';
import {genEntityIconHTMLElement} from '../../../helpers/entity';


const {Button, DropdownButton, MenuItem, Table} = bootstrap;
const {formatDate} = utilsHelper;


class CollectionsTable extends React.Component {
	constructor(props) {
		super(props);
		this.state = {
			type: ''
		};

		// React does not autobind non-React class methods
		this.handleEntitySelect = this.handleEntitySelect.bind(this);
	}

	handleEntitySelect(type) {
		this.setState({type});
		this.props.onTypeChange(type);
	}

	render() {
		const {showLastModified, showOwner, showIfOwnerOrCollaborator, showPrivacy, results, tableHeading, user, ownerId} = this.props;
		const entityTypeSelect = (
			<DropdownButton
				bsStyle="primary"
				id="entity-type-select"
				title={_.startCase(this.state.type) || 'Entity Type'}
				onSelect={this.handleEntitySelect}
			>
				{this.props.entityTypes.map((entityType) => (
					<MenuItem
						eventKey={entityType}
						key={entityType}
					>
						{genEntityIconHTMLElement(entityType)}
						{_.startCase(entityType)}
					</MenuItem>
				))}
				<MenuItem divider/>
				<MenuItem
					eventKey={null}
					key="allTypes"
				>
					All Types
				</MenuItem>
			</DropdownButton>
		);
		const newCollectionButton = (
			<Button
				bsStyle="warning"
				href="/collection/create"
				type="button"
			>
				<FontAwesomeIcon icon={faPlus}/>
				&nbsp;Create Collection
			</Button>
		);

		// 1.Check if user is logged In if so checks the page ownerId with users id
		// OR
		// 2.Check if user is logged In if so checks the page is central public collections page or not
		const showNewCollectionButton = (user && user.id === ownerId) ||
		(user && !ownerId);
		return (
			<div>
				<div>
					<h1 className="text-center">
						{tableHeading}
					</h1>
<<<<<<< HEAD
					<div className="text-right">
						{showNewCollectionButton &&
							newCollectionButton}
=======
					<div className="collection-page-buttons">
						{newCollectionButton}
>>>>>>> 23a63580
						{entityTypeSelect}
					</div>
				</div>
				<hr className="thin"/>
				{
					results.length > 0 ?
						<Table
							responsive
							className="table table-striped"
						>
							<thead>
								<tr>
									<th className="col-sm-2">Name</th>
									<th className="col-sm-4">Description</th>
									<th className="col-sm-2">Entity Type</th>
									{
										showPrivacy ?
											<th className="col-sm-2">Privacy</th> : null
									}
									{
										showIfOwnerOrCollaborator ?
											<th className="col-sm-2">Collaborator/Owner</th> : null
									}
									{
										showOwner ?
											<th className="col-sm-2">Owner</th> : null

									}
									{
										showLastModified ?
											<th className="col-sm-2">Last Modified</th> : null
									}
								</tr>
							</thead>

							<tbody>
								{
									results.map((collection) => (
										<tr key={collection.id}>
											<td>
												<a
													href={`/collection/${collection.id}`}
												>
													{collection.name}
												</a>
											</td>
											<td>{collection.description}</td>
											<td>{collection.entityType}</td>
											{
												showPrivacy ?
													<td>{collection.public ? 'Public' : 'Private'}</td> : null
											}
											{
												showIfOwnerOrCollaborator ?
													<td>{collection.isOwner ? 'Owner' : 'Collaborator'}</td> : null
											}
											{
												showOwner ?
													<td>{collection.owner.name}</td> : null

											}
											{
												showLastModified ?
													<td>{formatDate(new Date(collection.lastModified), true)}</td> : null
											}
										</tr>
									))
								}
							</tbody>
						</Table> :

						<div>
							<h4> No collections to show</h4>
							<hr className="wide"/>
						</div>
				}
			</div>

		);
	}
}

CollectionsTable.propTypes = {
	entityTypes: PropTypes.array.isRequired,
	onTypeChange: PropTypes.func.isRequired,
	ownerId: PropTypes.number,
	results: PropTypes.array.isRequired,
	showIfOwnerOrCollaborator: PropTypes.bool,
	showLastModified: PropTypes.bool,
	showOwner: PropTypes.bool,
	showPrivacy: PropTypes.bool,
	tableHeading: PropTypes.node,
	user: PropTypes.object
};
CollectionsTable.defaultProps = {
	ownerId: null,
	showIfOwnerOrCollaborator: false,
	showLastModified: false,
	showOwner: false,
	showPrivacy: false,
	tableHeading: 'Collections',
	user: null
};


CollectionsTable.displayName = 'CollectionsTable';


export default CollectionsTable;<|MERGE_RESOLUTION|>--- conflicted
+++ resolved
@@ -95,14 +95,9 @@
 					<h1 className="text-center">
 						{tableHeading}
 					</h1>
-<<<<<<< HEAD
-					<div className="text-right">
+					<div className="collection-page-buttons">
 						{showNewCollectionButton &&
 							newCollectionButton}
-=======
-					<div className="collection-page-buttons">
-						{newCollectionButton}
->>>>>>> 23a63580
 						{entityTypeSelect}
 					</div>
 				</div>
