--- conflicted
+++ resolved
@@ -44,60 +44,40 @@
 				<ButtonGroup id="searchpage-button-group">
 					<Button
 						className="padding-bottom-1 padding-sides-2 padding-top-1"
-<<<<<<< HEAD
-						href="/author/create"
+						href={`/author/create${nameQueryParameter}`}
 						variant="secondary"
-=======
-						href={`/author/create${nameQueryParameter}`}
->>>>>>> 1e5f5efc
 					>
 						{genEntityIconHTMLElement('Author', '3x', false)}
 						<div className="margin-top-d4">Author</div>
 					</Button>
 					<Button
 						className="padding-bottom-1 padding-sides-2 padding-top-1"
-<<<<<<< HEAD
-						href="/work/create"
+						href={`/work/create${nameQueryParameter}`}
 						variant="secondary"
-=======
-						href={`/work/create${nameQueryParameter}`}
->>>>>>> 1e5f5efc
 					>
 						{genEntityIconHTMLElement('Work', '3x', false)}
 						<div className="margin-top-d4">Work</div>
 					</Button>
 					<Button
 						className="padding-bottom-1 padding-sides-2 padding-top-1"
-<<<<<<< HEAD
-						href="/edition/create"
+						href={`/edition/create${nameQueryParameter}`}
 						variant="secondary"
-=======
-						href={`/edition/create${nameQueryParameter}`}
->>>>>>> 1e5f5efc
 					>
 						{genEntityIconHTMLElement('Edition', '3x', false)}
 						<div className="margin-top-d4">Edition</div>
 					</Button>
 					<Button
 						className="padding-bottom-1 padding-sides-2 padding-top-1"
-<<<<<<< HEAD
-						href="/edition-group/create"
+						href={`/edition-group/create${nameQueryParameter}`}
 						variant="secondary"
-=======
-						href={`/edition-group/create${nameQueryParameter}`}
->>>>>>> 1e5f5efc
 					>
 						{genEntityIconHTMLElement('EditionGroup', '3x', false)}
 						<div className="margin-top-d4">Edition Group</div>
 					</Button>
 					<Button
 						className="padding-bottom-1 padding-sides-2 padding-top-1"
-<<<<<<< HEAD
-						href="/publisher/create"
+						href={`/publisher/create${nameQueryParameter}`}
 						variant="secondary"
-=======
-						href={`/publisher/create${nameQueryParameter}`}
->>>>>>> 1e5f5efc
 					>
 						{genEntityIconHTMLElement('Publisher', '3x', false)}
 						<div className="margin-top-d4">Publisher</div>
