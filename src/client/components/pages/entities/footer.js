--- conflicted
+++ resolved
@@ -16,23 +16,22 @@
  * 51 Franklin Street, Fifth Floor, Boston, MA 02110-1301 USA.
  */
 
-import * as bootstrap from 'react-bootstrap';
-import * as utilsHelper from '../../../helpers/utils';
+import * as bootstrap from "react-bootstrap";
+import * as utilsHelper from "../../../helpers/utils";
 import {
 	faCodeBranch,
 	faGripVertical,
 	faHistory,
 	faPencilAlt,
-	faTimes
-} from '@fortawesome/free-solid-svg-icons';
-import AddToCollectionModal from '../parts/add-to-collection-modal';
-import {FontAwesomeIcon} from '@fortawesome/react-fontawesome';
-import PropTypes from 'prop-types';
-import React from 'react';
+	faTimes,
+} from "@fortawesome/free-solid-svg-icons";
+import AddToCollectionModal from "../parts/add-to-collection-modal";
+import { FontAwesomeIcon } from "@fortawesome/react-fontawesome";
+import PropTypes from "prop-types";
+import React from "react";
 
-
-const {formatDate} = utilsHelper;
-const {Alert, Button, ButtonGroup, Col, Row} = bootstrap;
+const { formatDate } = utilsHelper;
+const { Alert, Button, ButtonGroup, Col, Row } = bootstrap;
 
 class EntityFooter extends React.Component {
 	constructor(props) {
@@ -40,9 +39,9 @@
 		this.state = {
 			message: {
 				text: null,
-				type: null
+				type: null,
 			},
-			showModal: false
+			showModal: false,
 		};
 
 		this.onCloseModal = this.onCloseModal.bind(this);
@@ -54,19 +53,18 @@
 	}
 
 	onCloseModal() {
-		this.setState({showModal: false});
+		this.setState({ showModal: false });
 	}
 
 	handleShowModal() {
 		if (this.props.user) {
-			this.setState({showModal: true});
-		}
-		else {
+			this.setState({ showModal: true });
+		} else {
 			this.setState({
 				message: {
-					text: 'You need to be logged in',
-					type: 'danger'
-				}
+					text: "You need to be logged in",
+					type: "danger",
+				},
 			});
 		}
 	}
@@ -74,12 +72,12 @@
 	closeModalAndShowMessage(message) {
 		this.setState({
 			message,
-			showModal: false
+			showModal: false,
 		});
 	}
 
 	handleAlertDismiss() {
-		this.setState({message: {}});
+		this.setState({ message: {} });
 	}
 
 	render() {
@@ -108,55 +106,39 @@
 					</Alert>
 				) : null}
 				<Row>
-					<Col className="text-center" md={10} mdOffset={1}>
+					<Col md={10} className="text-center" mdOffset={1}>
 						<Button
-<<<<<<< HEAD
 							className="footer-button"
-=======
->>>>>>> 51587810
 							bsStyle="warning"
-							className="custom-width"
 							disabled={this.props.deleted}
 							href={`${this.props.entityUrl}/edit`}
 							title="Edit Entity"
 						>
-							<FontAwesomeIcon icon={faPencilAlt}/>
+							<FontAwesomeIcon icon={faPencilAlt} />
 							&nbsp;Edit
 						</Button>
 						<Button
-<<<<<<< HEAD
 							className="footer-button"
-=======
->>>>>>> 51587810
 							bsStyle="primary"
-							className="custom-width"
 							href={`${this.props.entityUrl}/revisions`}
 							title="Revision History"
 						>
-							<FontAwesomeIcon icon={faHistory}/>
+							<FontAwesomeIcon icon={faHistory} />
 							&nbsp;History
 						</Button>
 						<Button
-<<<<<<< HEAD
 							className="footer-button"
-=======
->>>>>>> 51587810
 							bsStyle="danger"
-							className="custom-width"
 							disabled={this.props.deleted}
 							href={`${this.props.entityUrl}/delete`}
 							title="Delete Entity"
 						>
-							<FontAwesomeIcon icon={faTimes}/>
+							<FontAwesomeIcon icon={faTimes} />
 							&nbsp;Delete
 						</Button>
 						<Button
-<<<<<<< HEAD
 							className="footer-button"
-=======
->>>>>>> 51587810
 							bsStyle="default"
-							className="custom-width"
 							href={`/merge/add/${this.props.bbid}`}
 							title="Select entity for merging"
 						>
@@ -167,17 +149,13 @@
 							&nbsp;Merge
 						</Button>
 						<Button
-<<<<<<< HEAD
 							className="footer-button"
-=======
->>>>>>> 51587810
 							bsStyle="primary"
-							className="custom-width"
 							href="#"
 							title="Add To Collection"
 							onClick={this.handleShowModal}
 						>
-							<FontAwesomeIcon icon={faGripVertical}/>
+							<FontAwesomeIcon icon={faGripVertical} />
 							&nbsp;Add to collection
 						</Button>
 					</Col>
@@ -192,7 +170,7 @@
 		);
 	}
 }
-EntityFooter.displayName = 'EntityFooter';
+EntityFooter.displayName = "EntityFooter";
 EntityFooter.propTypes = {
 	bbid: PropTypes.string.isRequired,
 	deleted: PropTypes.bool,
@@ -200,12 +178,12 @@
 	entityUrl: PropTypes.string.isRequired,
 	lastModified: PropTypes.oneOfType([
 		PropTypes.string,
-		PropTypes.instanceOf(Date)
+		PropTypes.instanceOf(Date),
 	]).isRequired,
-	user: PropTypes.object.isRequired
+	user: PropTypes.object.isRequired,
 };
 EntityFooter.defaultProps = {
-	deleted: false
+	deleted: false,
 };
 
 export default EntityFooter;