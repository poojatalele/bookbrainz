--- conflicted
+++ resolved
@@ -721,7 +721,6 @@
 .input-group > .input-group-append > .btn {
 	padding: 6px 12px;
 }
-<<<<<<< HEAD
 
 /* Unified  form */
 $uf-primary:#EB743B;
@@ -774,7 +773,7 @@
 }
 .uf-dialog{
 	max-width: 700px;
-=======
+}
 .ac-select {
 	flex-grow: 2;
 }
@@ -783,5 +782,4 @@
 }
 .series-editor-select {
 	margin-top: 1.7em;
->>>>>>> 5fdeab4b
 }