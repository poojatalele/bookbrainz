--- conflicted
+++ resolved
@@ -36,24 +36,6 @@
 	return _.get(object, path, defaultValue);
 }
 
-<<<<<<< HEAD
-export function getIn(
-	object: any,
-	path: string | string[],
-	defaultValue: ?mixed = null
-): mixed {
-	if (Iterable.isIterable(object)) {
-		return object.getIn(path, defaultValue);
-	}
-	return _.get(object, path, defaultValue);
-}
-
-export function isPositiveInt(value: ?string): boolean {
-	return validator.isInt(value, {gt: 0});
-}
-
-=======
->>>>>>> 203ae4b2
 export function absentAndRequired(value: any, required: ?boolean): boolean {
 	return Boolean(required && _.isNil(value));
 }
