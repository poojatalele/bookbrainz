/*
 * Copyright (C) 2021  Akash Gupta
 *
 * This program is free software; you can redistribute it and/or modify
 * it under the terms of the GNU General Public License as published by
 * the Free Software Foundation; either version 2 of the License, or
 * (at your option) any later version.
 *
 * This program is distributed in the hope that it will be useful,
 * but WITHOUT ANY WARRANTY; without even the implied warranty of
 * MERCHANTABILITY or FITNESS FOR A PARTICULAR PURPOSE.  See the
 * GNU General Public License for more details.
 *
 * You should have received a copy of the GNU General Public License along
 * with this program; if not, write to the Free Software Foundation, Inc.,
 * 51 Franklin Street, Fifth Floor, Boston, MA 02110-1301 USA.
 */


import * as Immutable from 'immutable';
import * as React from 'react';
import {Action, addSeriesItem, editSeriesItem, removeSeriesItem, sortSeriesItems, updateOrderType, updateSeriesType} from './actions';
import {Col, Form, OverlayTrigger, Row, Tooltip} from 'react-bootstrap';
import type {Entity, EntityType, RelationshipForDisplay, RelationshipType} from '../relationship-editor/types';
import type {Dispatch} from 'redux';
import {FontAwesomeIcon} from '@fortawesome/react-fontawesome';
import Select from 'react-select';
import SeriesEditor from './series-editor';
import _ from 'lodash';
import {attachAttribToRelForDisplay} from '../helpers';
import {connect} from 'react-redux';
import {faQuestionCircle} from '@fortawesome/free-solid-svg-icons';
import {sortRelationshipOrdinal} from '../../../common/helpers/utils';


type SeriesOrderingType = {
	label: string,
	id: number
};

type StateProps = {
	entityName: string
	orderTypeValue: number,
	seriesItems: Immutable.List<any>,
	seriesTypeValue: string
};


type DispatchProps = {
	onEdit: (obj, number) => unknown,
	onRemove: (number) => unknown,
	onOrderTypeChange: (obj: {value: number}) => unknown,
	onSeriesTypeChange: (obj: {value: string}) => unknown,
	onSeriesItemAdd: (_Relationship) => unknown,
	onSortSeriesItems: (_setPosition) => unknown

};

type OwnProps = {
	hideItemSelect?:boolean,
	entity: Entity,
	isUnifiedForm?: boolean,
	entityType: EntityType,
	seriesOrderingTypes: Array<SeriesOrderingType>,
	relationshipTypes: Array<RelationshipType>,
};

type Props = StateProps & DispatchProps & OwnProps;

/**
 * Container component. The SeriesSection component contains input fields
 * specific to the series entity. The intention is that this component is
 * rendered as a modular section within the entity editor.
 *
 * @param {Object} props - The properties passed to the component.
 * @param {Object} props.entity - The entity being edited.
 * @param {string} props.entityName - The name of the entity being edited.
 * @param {string} props.entityType - The type of the entity being edited.
 * @param {Function} props.onEdit - The function to call when the user clicks
 * 		  on the edit button.
 * @param {Function} props.onRemove - The function to call when the user clicks
 * 		  on the remove button.
 * @param {Function} props.onSeriesItemAdd - The function to call when the user clicks
 * 		  on the add button.
 * @param {number} props.orderTypeValue - The ID of the ordering type currently selected for
 *        the series.
 * @param {Array} props.seriesOrderingTypes - The list of possible ordering
 * 		  types for a series.
 * @param {Object} props.seriesItems - The list of series items currently in the series.
 * @param {Object} props.relationshipTypes - The list of possible relationship types.
 * @param {string} props.seriesTypeValue - The value of the entity type currently selected for
 *        the series.
 * @param {Function} props.onOrderTypeChange - A function to be called when
 *        a different ordering type is selected.
 * @param {Function} props.onSeriesTypeChange - A function to be called when
 *        a different series type is selected.
 * @returns {ReactElement} React element containing the rendered
 *        SeriesSection.
 */
function SeriesSection({
	entity,
	entityName,
	entityType,
	hideItemSelect,
	onEdit,
	onOrderTypeChange,
	onRemove,
	onSeriesItemAdd,
	onSeriesTypeChange,
	onSortSeriesItems,
	orderTypeValue,
	relationshipTypes,
	seriesItems,
	seriesOrderingTypes,
	isUnifiedForm,
	seriesTypeValue
}: Props) {
	const baseEntity = {
		bbid: _.get(entity, 'bbid'),
		defaultAlias: {
			name: entityName
		},
		disambiguation: _.get(entity, ['disambiguation', 'comment']),
		type: _.upperFirst(entityType)
	};
	const seriesItemsObject = seriesItems.toJS();

	/* If one of the relationships is to a new entity (in creation),
	update that new entity's name to replace "New Entity" */
	if (typeof baseEntity.bbid === 'undefined') {
		_.forEach(seriesItemsObject, relationship => {
			const {sourceEntity, targetEntity} = relationship;
			const defaultAliasPath = ['defaultAlias', 'name'];
			const newEntity = [sourceEntity, targetEntity].find(({bbid}) => bbid === baseEntity.bbid);
			const newRelationshipName = newEntity && _.get(newEntity, defaultAliasPath);
			const baseEntityName = _.get(baseEntity, defaultAliasPath);
			if (newRelationshipName !== baseEntityName) {
				_.set(newEntity, defaultAliasPath, baseEntityName);
			}
		});
	}
	const seriesItemsArray: Array<RelationshipForDisplay> = Object.values(seriesItemsObject);
	attachAttribToRelForDisplay(seriesItemsArray);
	// Sort the series items according to the ordering type before displaying
	if (orderTypeValue === 2) {
		seriesItemsArray.sort(sortRelationshipOrdinal('position'));
	}
	else {
		seriesItemsArray.sort(sortRelationshipOrdinal('number'));
	}
	const seriesOrderingTypesForDisplay = seriesOrderingTypes.map((type) => ({
		label: type.label,
		value: type.id
	}));
	const orderTypeOption = seriesOrderingTypesForDisplay.filter((el) => el.value === orderTypeValue);

	const seriesTypesForDisplay = ['Author', 'Work', 'Edition', 'EditionGroup', 'Publisher'].map((type) => ({
		label: type,
		value: type
	}));
	const seriesTypeOption = seriesTypesForDisplay.filter((el) => el.value === seriesTypeValue);
	const orderingTooltip = (
		<Tooltip>
		Ordering Type of the Series Entity
		</Tooltip>
	);
	const seriesTypeTooltip = (
		<Tooltip>
		Entity Type of the Series
		</Tooltip>
	);
	const heading = <h2>What else do you know about the Series?</h2>;
	const lgCol = {offset: 3, span: 6};
	if (isUnifiedForm) {
		lgCol.offset = 0;
	}
	return (
		<div>
			{!isUnifiedForm && heading}
			{!hideItemSelect &&
			<p className="text-muted">
				All fields are mandatory — select the option from dropdown
			</p>}
			<Row>
				<Col lg={lgCol}>
					<Form.Group>
						<Form.Label>
							Ordering Type
							<OverlayTrigger delay={50} overlay={orderingTooltip}>
								<FontAwesomeIcon
									className="margin-left-0-5"
									icon={faQuestionCircle}
								/>
							</OverlayTrigger>
						</Form.Label>
						<Select
							backspaceRemovesValue={false}
							classNamePrefix="react-select"
							instanceId="seriesOrderingType"
							isClearable={false}
							options={seriesOrderingTypesForDisplay}
							value={orderTypeOption}
							onChange={onOrderTypeChange}
						/>
					</Form.Group>
					{!isUnifiedForm &&
					<Form.Group>
						<Form.Label>
							Series Type
							<OverlayTrigger delay={50} overlay={seriesTypeTooltip}>
								<FontAwesomeIcon
									className="margin-left-0-5"
									icon={faQuestionCircle}
								/>
							</OverlayTrigger>
						</Form.Label>
						<Select
							backspaceRemovesValue={false}
							classNamePrefix="react-select"
							instanceId="SeriesType"
							isClearable={false}
							isDisabled={Boolean(seriesItemsArray.length)}
							options={seriesTypesForDisplay}
							value={seriesTypeOption}
							onChange={onSeriesTypeChange}
						/>
					</Form.Group>}
				</Col>
			</Row>
			<SeriesEditor
				baseEntity={baseEntity}
<<<<<<< HEAD
=======
				defaultOptions={defaultOptions}
				hideItemSelect={hideItemSelect}
>>>>>>> 051e03fc
				isUnifiedForm={isUnifiedForm}
				orderType={orderTypeValue}
				relationshipTypes={relationshipTypes}
				seriesItemsArray={seriesItemsArray}
				seriesType={seriesTypeValue}
				onAdd={onSeriesItemAdd}
				onEdit={onEdit}
				onRemove={onRemove}
				onSort={onSortSeriesItems}
			/>
		</div>
	);
}
SeriesSection.displayName = 'SeriesSection';
SeriesSection.defaultProps = {
	hideItemSelect: false,
	isUnifiedForm: false
};

function mapStateToProps(rootState, {isUnifiedForm}): StateProps {
	const state = rootState.get('seriesSection');
	const seriesTypeValue = state.get('seriesType');
	const entityPath = isUnifiedForm ? ['Series', 's0', 'text'] : ['nameSection', 'name'];

	return {
		entityName: rootState.getIn(entityPath),
		orderTypeValue: state.get('orderType'),
		seriesItems: state.get('seriesItems'),
		seriesTypeValue
	};
}

function mapDispatchToProps(dispatch: Dispatch<Action>): DispatchProps {
	return {
		onEdit: (data, rowID) => dispatch(editSeriesItem(data, rowID)),
		onOrderTypeChange: (value) => {
			dispatch(updateOrderType(value && value.value));
			if (value && value.value === 1) {
				dispatch(sortSeriesItems(null, null));
			}
		},
		onRemove: (rowID) => dispatch(removeSeriesItem(rowID)),
		onSeriesItemAdd: (data) => dispatch(addSeriesItem(data)),
		onSeriesTypeChange: (value) => dispatch(updateSeriesType(value && value.value)),
		onSortSeriesItems: ({oldIndex, newIndex}) => dispatch(sortSeriesItems(oldIndex, newIndex))
	};
}

export default connect(mapStateToProps, mapDispatchToProps)(SeriesSection);<|MERGE_RESOLUTION|>--- conflicted
+++ resolved
@@ -229,11 +229,7 @@
 			</Row>
 			<SeriesEditor
 				baseEntity={baseEntity}
-<<<<<<< HEAD
-=======
-				defaultOptions={defaultOptions}
 				hideItemSelect={hideItemSelect}
->>>>>>> 051e03fc
 				isUnifiedForm={isUnifiedForm}
 				orderType={orderTypeValue}
 				relationshipTypes={relationshipTypes}
