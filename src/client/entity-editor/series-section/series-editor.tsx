--- conflicted
+++ resolved
@@ -42,11 +42,7 @@
 };
 
 type SeriesItemsProps = {
-<<<<<<< HEAD
-=======
-	defaultOptions: Array<any>,
 	hideItemSelect: boolean
->>>>>>> 051e03fc
 	baseEntity: Entity,
 	onAdd: (_Relationship) => unknown,
     onEdit: (Attribute, string) => unknown,
@@ -145,13 +141,8 @@
 ));
 
 const SortableList = SortableContainer(({children}) => <div>{children}</div>);
-<<<<<<< HEAD
-function SeriesEditor({baseEntity, relationshipTypes, seriesType, orderType, onRemove,
+function SeriesEditor({baseEntity, relationshipTypes, seriesType, orderType, onRemove, hideItemSelect,
 	onAdd, onEdit, onSort, seriesItemsArray, isUnifiedForm}:SeriesItemsProps) {
-=======
-function SeriesEditor({baseEntity, relationshipTypes, seriesType, orderType, onRemove, hideItemSelect,
-	onAdd, onEdit, onSort, seriesItemsArray, isUnifiedForm, defaultOptions}:SeriesItemsProps) {
->>>>>>> 051e03fc
 	const [seriesItem, setSeriesItem] = useState(null);
 	const [targetEntity, setTargetEntity] = useState(null);
 
