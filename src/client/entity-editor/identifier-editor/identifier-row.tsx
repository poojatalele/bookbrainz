/*
 * Copyright (C) 2016  Ben Ockmore
 *
 * This program is free software; you can redistribute it and/or modify
 * it under the terms of the GNU General Public License as published by
 * the Free Software Foundation; either version 2 of the License, or
 * (at your option) any later version.
 *
 * This program is distributed in the hope that it will be useful,
 * but WITHOUT ANY WARRANTY; without even the implied warranty of
 * MERCHANTABILITY or FITNESS FOR A PARTICULAR PURPOSE.  See the
 * GNU General Public License for more details.
 *
 * You should have received a copy of the GNU General Public License along
 * with this program; if not, write to the Free Software Foundation, Inc.,
 * 51 Franklin Street, Fifth Floor, Boston, MA 02110-1301 USA.
 */


import * as React from 'react';
import * as data from '../../helpers/data';

import {
	Action, debouncedUpdateIdentifierValue, removeIdentifierRow,
	updateIdentifierType
} from './actions';
import {Button, Col, Form, Row} from 'react-bootstrap';
import {
	IdentifierType,
	validateIdentifierValue
} from '../validators/common';
import {isbn10To13, isbn13To10} from '../../../common/helpers/utils';
import type {Dispatch} from 'redux';
import {FontAwesomeIcon} from '@fortawesome/react-fontawesome';
import Select from 'react-select';
import ValueField from './value-field';
import {collapseWhiteSpaces} from '../../../common/helpers/utils';
import {connect} from 'react-redux';
import {faTimes} from '@fortawesome/free-solid-svg-icons';


type OwnProps = {
	index: number,
	typeOptions: Array<IdentifierType>
};

type StateProps = {
	valueValue: string,
	typeValue: number
};

type DispatchProps = {
	onTypeChange: (obj: {value: number}) => unknown,
	onRemoveButtonClick: () => unknown,
	onValueChange: (arg: React.ChangeEvent<HTMLInputElement>) => unknown
};

type Props = StateProps & DispatchProps & OwnProps;

/**
 * Container component. The IdentifierRow component renders a single Row
 * containing several input fields, allowing the user to set the value and type
 * for an identifier in the IdentifierEditor. A button is also included to
 * remove the identifier from the editor.
 *
 * @param {Object} props - The properties passed to the component.
 * @param {number} props.index - The index of the row in the parent editor.
 * @param {Array} props.typeOptions - The list of possible types for an
 *        identifier.
 * @param {number} props.typeValue - The ID of the type currently selected.
 * @param {string} props.valueValue - The value currently set for this
 *        identifier.
 * @param {Function} props.onTypeChange - A function to be called when a new
 *        identifier type is selected.
 * @param {Function} props.onRemoveButtonClick - A function to be called when
 *        the button to remove the identifier is clicked.
 * @param {Function} props.onValueChange - A function to be called when the
 *        value for the identifier is changed.
 * @returns {ReactElement} React element containing the rendered IdentifierRow.
 */
function IdentifierRow({
	index,
	typeOptions,
	valueValue,
	typeValue,
	onTypeChange,
	onRemoveButtonClick,
	onValueChange
}: Props) {
	const identifierTypesForDisplay = typeOptions.map((type) => ({
		label: type.label,
		value: type.id
	}));

	return (
		<div>
			<Row>
				<Col lg={4}>
					<ValueField
						defaultValue={valueValue}
						empty={!valueValue && typeValue === null}
						error={!validateIdentifierValue(
							valueValue, typeValue, typeOptions
						)}
						onChange={onValueChange}
					/>
				</Col>
				<Col lg={4}>
					<Form.Group>
						<Form.Label>Type</Form.Label>
						<Select
							instanceId={`identifierType${index}`}
							options={identifierTypesForDisplay}
							value={typeValue}
							onChange={onTypeChange}
						/>
					</Form.Group>
				</Col>
				<Col className="text-right" lg={{offset: 1, span: 3}}>
					<Button
						block
						className="margin-top-d15"
						variant="danger"
						onClick={onRemoveButtonClick}
					>
						<FontAwesomeIcon icon={faTimes}/>
						<span>&nbsp;Remove</span>
					</Button>
				</Col>
			</Row>
			<hr/>
		</div>
	);
}
IdentifierRow.displayName = 'IdentifierEditor.Identifier';


function handleValueChange(
	dispatch: Dispatch<Action>,
	event: React.ChangeEvent<HTMLInputElement>,
	index: number,
	types: Array<IdentifierType>
) {
<<<<<<< HEAD
	let {value} = event.target;
	const guessedType =
		data.guessIdentifierType(value, types);
	if (guessedType) {
		const result = new RegExp(guessedType.detectionRegex).exec(value);
		value = result[1];
		if (guessedType.id === 9) {
			const isbn10Type:any = types.find((el) => el.id === 10);
			const isbn10 = isbn13To10(value);
			if (isbn10) {
				dispatch(debouncedUpdateIdentifierValue(index + 1, isbn10, isbn10Type, false));
			}
		}
		if (guessedType.id === 10) {
			const isbn13Type:any = types.find((el) => el.id === 9);
			const isbn13 = isbn10To13(value);
			if (isbn13) {
				dispatch(debouncedUpdateIdentifierValue(index + 1, isbn10To13(value), isbn13Type, false));
			}
		}
	}
	return dispatch(debouncedUpdateIdentifierValue(index, value, guessedType));
=======
	let value = collapseWhiteSpaces(event.target.value);
	const guessedType =
		data.guessIdentifierType(value, types);
	if (guessedType) {
		const result = new RegExp(guessedType.detectionRegex)
			.exec(value);
		value = result[1];
	}
	return dispatch(
		debouncedUpdateIdentifierValue(index, value, guessedType)
	);
>>>>>>> 40381369
}


function mapStateToProps(rootState, {index}: OwnProps): StateProps {
	const state = rootState.get('identifierEditor');
	return {
		typeValue: state.getIn([index, 'type']),
		valueValue: state.getIn([index, 'value'])
	};
}


function mapDispatchToProps(
	dispatch: Dispatch<Action>,
	{index, typeOptions}: OwnProps
): DispatchProps {
	return {
		onRemoveButtonClick: () => dispatch(removeIdentifierRow(index)),
		onTypeChange: (value: {value: number}) =>
			dispatch(updateIdentifierType(index, value && value.value)),
		onValueChange: (event: React.ChangeEvent<HTMLInputElement>) =>
			handleValueChange(dispatch, event, index, typeOptions)
	};
}

export default connect(mapStateToProps, mapDispatchToProps)(IdentifierRow);<|MERGE_RESOLUTION|>--- conflicted
+++ resolved
@@ -29,12 +29,11 @@
 	IdentifierType,
 	validateIdentifierValue
 } from '../validators/common';
-import {isbn10To13, isbn13To10} from '../../../common/helpers/utils';
+import {collapseWhiteSpaces, isbn10To13, isbn13To10} from '../../../common/helpers/utils';
 import type {Dispatch} from 'redux';
 import {FontAwesomeIcon} from '@fortawesome/react-fontawesome';
 import Select from 'react-select';
 import ValueField from './value-field';
-import {collapseWhiteSpaces} from '../../../common/helpers/utils';
 import {connect} from 'react-redux';
 import {faTimes} from '@fortawesome/free-solid-svg-icons';
 
@@ -141,8 +140,8 @@
 	index: number,
 	types: Array<IdentifierType>
 ) {
-<<<<<<< HEAD
 	let {value} = event.target;
+	value = collapseWhiteSpaces(value);
 	const guessedType =
 		data.guessIdentifierType(value, types);
 	if (guessedType) {
@@ -164,19 +163,6 @@
 		}
 	}
 	return dispatch(debouncedUpdateIdentifierValue(index, value, guessedType));
-=======
-	let value = collapseWhiteSpaces(event.target.value);
-	const guessedType =
-		data.guessIdentifierType(value, types);
-	if (guessedType) {
-		const result = new RegExp(guessedType.detectionRegex)
-			.exec(value);
-		value = result[1];
-	}
-	return dispatch(
-		debouncedUpdateIdentifierValue(index, value, guessedType)
-	);
->>>>>>> 40381369
 }
 
 
