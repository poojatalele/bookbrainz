/*
 * Copyright (C) 2016  Ben Ockmore
 *
 * This program is free software; you can redistribute it and/or modify
 * it under the terms of the GNU General Public License as published by
 * the Free Software Foundation; either version 2 of the License, or
 * (at your option) any later version.
 *
 * This program is distributed in the hope that it will be useful,
 * but WITHOUT ANY WARRANTY; without even the implied warranty of
 * MERCHANTABILITY or FITNESS FOR A PARTICULAR PURPOSE.  See the
 * GNU General Public License for more details.
 *
 * You should have received a copy of the GNU General Public License along
 * with this program; if not, write to the Free Software Foundation, Inc.,
 * 51 Franklin Street, Fifth Floor, Boston, MA 02110-1301 USA.
 */
import type {AuthorCredit} from '../author-credit-editor/actions';

type LanguageOption = {
	name: string,
	id: number
};

type Publisher = {
	value: string,
	id: number
};

type EditionGroup = {
	value: string,
	id: number
};

export type Action = {
	payload?: unknown,
	type: string,
	meta?: Record<string, unknown>
};

<<<<<<< HEAD
=======

export const DISABLE_PHYSICAL = 'DISABLE_PHYSICAL';
export const ENABLE_PHYSICAL = 'ENABLE_PHYSICAL';
>>>>>>> 5e93f1a3
export const UPDATE_EDITION_GROUP = 'UPDATE_EDITION_GROUP';
export const UPDATE_PUBLISHER = 'UPDATE_PUBLISHER';
export const UPDATE_RELEASE_DATE = 'UPDATE_RELEASE_DATE';
export const UPDATE_FORMAT = 'UPDATE_FORMAT';
export const UPDATE_LANGUAGES = 'UPDATE_LANGUAGES';
export const UPDATE_STATUS = 'UPDATE_STATUS';
export const UPDATE_WEIGHT = 'UPDATE_WEIGHT';
export const UPDATE_PAGES = 'UPDATE_PAGES';
export const UPDATE_WIDTH = 'UPDATE_WIDTH';
export const UPDATE_HEIGHT = 'UPDATE_HEIGHT';
export const UPDATE_DEPTH = 'UPDATE_DEPTH';
export const TOGGLE_SHOW_EDITION_GROUP = 'TOGGLE_SHOW_EDITION_GROUP';
export const UPDATE_WARN_IF_EDITION_GROUP_EXISTS = 'UPDATE_WARN_IF_EDITION_GROUP_EXISTS';

/**
 * Produces an action indicating that the edition status for the edition being
 * edited should be updated with the provided value.
 *
 * @param {number} newStatusId - The new value to be used for the edition
 *                 status ID.
 * @returns {Action} The resulting UPDATE_STATUS action.
 */
export function updateStatus(newStatusId: number | null | undefined): Action {
	return {
		payload: newStatusId,
		type: UPDATE_STATUS
	};
}

/**
 * Produces an action indicating that the edition format for the edition being
 * edited should be updated with the provided value.
 *
 * @param {number} newFormatId - The new value to be used for the edition
 *                 format ID.
 * @returns {Action} The resulting UPDATE_FORMAT action.
 */
export function updateFormat(newFormatId: number | null | undefined): Action {
	return {
		payload: newFormatId,
		type: UPDATE_FORMAT
	};
}

/**
 * Produces an action indicating that the release date for the edition
 * should be updated with the provided value. The action is marked to be
 * debounced by the keystroke debouncer defined for redux-debounce.
 *
 * @param {string} newReleaseDate - The new value to be used for the release
 *                 date.
 * @returns {Action} The resulting UPDATE_RELEASE_DATE action.
 */
export function debouncedUpdateReleaseDate(newReleaseDate: string | null | undefined): Action {
	return {
		meta: {debounce: 'keystroke'},
		payload: newReleaseDate,
		type: UPDATE_RELEASE_DATE
	};
}

/**
 * Produces an action indicating that the edition languages for the edition
 * being edited should be updated with the provided values.
 *
 * @param {LanguageOption} newLanguages - The new objects to be used for the
 *                         edition languages.
 * @returns {Action} The resulting UPDATE_LANGUAGES action.
 */
export function updateLanguages(newLanguages: Array<LanguageOption>): Action {
	return {
		payload: newLanguages,
		type: UPDATE_LANGUAGES
	};
}

/**
 * Produces an action indicating that the physical section of the edition
 * form should be editable.
 *
 * @returns {Action} The resulting ENABLE_PHYSICAL action.
 */
export function enablePhysical(): Action {
	return {
		type: ENABLE_PHYSICAL
	};
}

/**
 * Produces an action indicating that the physical section of the edition
 * form should not be editable.
 *
 * @returns {Action} The resulting DISABLE_PHYSICAL action.
 */
export function disablePhysical(): Action {
	return {
		type: DISABLE_PHYSICAL
	};
}

/**
 * Produces an action indicating that the Edition Group section of the edition
 * form should be shown.
 *
 * @param {boolean} showEGSection: Whether to show the Edition Group selection section or not
 *
 * @returns {Action} The resulting TOGGLE_SHOW_EDITION_GROUP action.
 */
export function toggleShowEditionGroup(showEGSection: boolean): Action {
	return {
		payload: showEGSection,
		type: TOGGLE_SHOW_EDITION_GROUP
	};
}

/**
 * Produces an action indicating that the publisher for the edition
 * being edited should be updated with the provided value.
 *
 * @param {Publisher} newPublisher - The new publisher object to be set for
 *                                   the edition.
 * @returns {Action} The resulting UPDATE_PUBLISHER action.
 */
export function updatePublisher(newPublisher: Publisher): Action {
	return {
		payload: newPublisher,
		type: UPDATE_PUBLISHER
	};
}

/**
 * Produces an action indicating that the Edition Group for the edition
 * being edited should be updated with the provided value.
 *
 * @param {EditionGroup} newEditionGroup - The new EditionGroup object to be set
 *                      for the edition.
 * @returns {Action} The resulting UPDATE_EDITION_GROUP action.
 */
export function updateEditionGroup(newEditionGroup: EditionGroup | null): Action {
	return {
		payload: newEditionGroup,
		type: UPDATE_EDITION_GROUP
	};
}

/**
 * Produces an action indicating that the weight for the edition
 * should be updated with the provided value. The action is marked to be
 * debounced by the keystroke debouncer defined for redux-debounce.
 *
 * @param {number} value - The new value to be used for the edition weight.
 * @returns {Action} The resulting UPDATE_WEIGHT action.
 */
export function debouncedUpdateWeight(value: number | null | undefined): Action {
	return {
		meta: {debounce: 'keystroke'},
		payload: value,
		type: UPDATE_WEIGHT
	};
}

/**
 * Produces an action indicating that the number of pages for the edition
 * should be updated with the provided value. The action is marked to be
 * debounced by the keystroke debouncer defined for redux-debounce.
 *
 * @param {number} value - The new value to be used for the number of pages.
 * @returns {Action} The resulting UPDATE_PAGES action.
 */
export function debouncedUpdatePages(value: number | null | undefined): Action {
	return {
		meta: {debounce: 'keystroke'},
		payload: value,
		type: UPDATE_PAGES
	};
}

/**
 * Produces an action indicating that the width for the edition
 * should be updated with the provided value. The action is marked to be
 * debounced by the keystroke debouncer defined for redux-debounce.
 *
 * @param {number} value - The new value to be used for the width.
 * @returns {Action} The resulting UPDATE_WIDTH action.
 */
export function debouncedUpdateWidth(value: number | null | undefined): Action {
	return {
		meta: {debounce: 'keystroke'},
		payload: value,
		type: UPDATE_WIDTH
	};
}

/**
 * Produces an action indicating that the height for the edition
 * should be updated with the provided value. The action is marked to be
 * debounced by the keystroke debouncer defined for redux-debounce.
 *
 * @param {number} value - The new value to be used for the height.
 * @returns {Action} The resulting UPDATE_HEIGHT action.
 */
export function debouncedUpdateHeight(value: number | null | undefined): Action {
	return {
		meta: {debounce: 'keystroke'},
		payload: value,
		type: UPDATE_HEIGHT
	};
}

/**
 * Produces an action indicating that the depth for the edition
 * should be updated with the provided value. The action is marked to be
 * debounced by the keystroke debouncer defined for redux-debounce.
 *
 * @param {number} value - The new value to be used for the depth.
 * @returns {Action} The resulting UPDATE_DEPTH action.
 */
export function debouncedUpdateDepth(value: number | null | undefined): Action {
	return {
		meta: {debounce: 'keystroke'},
		payload: value,
		type: UPDATE_DEPTH
	};
}
<|MERGE_RESOLUTION|>--- conflicted
+++ resolved
@@ -38,12 +38,8 @@
 	meta?: Record<string, unknown>
 };
 
-<<<<<<< HEAD
-=======
-
 export const DISABLE_PHYSICAL = 'DISABLE_PHYSICAL';
 export const ENABLE_PHYSICAL = 'ENABLE_PHYSICAL';
->>>>>>> 5e93f1a3
 export const UPDATE_EDITION_GROUP = 'UPDATE_EDITION_GROUP';
 export const UPDATE_PUBLISHER = 'UPDATE_PUBLISHER';
 export const UPDATE_RELEASE_DATE = 'UPDATE_RELEASE_DATE';
