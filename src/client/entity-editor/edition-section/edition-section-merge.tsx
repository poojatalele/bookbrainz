--- conflicted
+++ resolved
@@ -222,7 +222,6 @@
 	return (
 		<div>
 			<MergeField
-<<<<<<< HEAD
 				currentValue={authorCreditValue}
 				label="Author Credit"
 				options={authorCreditOptions}
@@ -230,9 +229,7 @@
 				onChange={onAuthorCreditChange}
 			/>
 			<MergeField
-=======
 				components={{Option: LinkedEntitySelect, SingleValue: EntitySelect}}
->>>>>>> 5f9c2b60
 				currentValue={editionGroupValue}
 				label="Edition Group"
 				options={editionGroupOptions}
