--- conflicted
+++ resolved
@@ -169,16 +169,11 @@
 		);
 		const SelectWrapper = this.props.SelectWrapper ?? ImmutableAsyncSelect;
 		const wrappedSelect = (
-<<<<<<< HEAD
 			<SelectWrapper
-				className="Select"
-=======
-			<ImmutableAsyncSelect
 				{...this.props}
 				blurInputOnSelect
 				isClearable
 				className={`Select${this.props.className ? ` ${this.props.className}` : ''}`}
->>>>>>> 5fdeab4b
 				classNamePrefix="react-select"
 				components={{
 					Option: LinkedEntitySelect,
@@ -189,10 +184,7 @@
 				filterOptions={false}
 				getOptionLabel={this.getOptionLabel}
 				getOptionValue={this.getOptionValue}
-<<<<<<< HEAD
-=======
 				innerRef={this.selectRef}
->>>>>>> 5fdeab4b
 				loadOptions={this.fetchOptions}
 				onBlurResetsInput={false}
 			/>
