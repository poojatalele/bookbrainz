--- conflicted
+++ resolved
@@ -182,12 +182,8 @@
 				}}
 				filterOptions={false}
 				getOptionLabel={this.getOptionLabel}
-<<<<<<< HEAD
+				getOptionValue={this.getOptionValue}
 				innerRef={this.selectRef}
-				labelKey="text"
-=======
-				getOptionValue={this.getOptionValue}
->>>>>>> ae66fe7f
 				loadOptions={this.fetchOptions}
 				onBlurResetsInput={false}
 			/>
