/*
 * Copyright (C) 2016  Ben Ockmore
 *
 * This program is free software; you can redistribute it and/or modify
 * it under the terms of the GNU General Public License as published by
 * the Free Software Foundation; either version 2 of the License, or
 * (at your option) any later version.
 *
 * This program is distributed in the hope that it will be useful,
 * but WITHOUT ANY WARRANTY; without even the implied warranty of
 * MERCHANTABILITY or FITNESS FOR A PARTICULAR PURPOSE.  See the
 * GNU General Public License for more details.
 *
 * You should have received a copy of the GNU General Public License along
 * with this program; if not, write to the Free Software Foundation, Inc.,
 * 51 Franklin Street, Fifth Floor, Boston, MA 02110-1301 USA.
 */


import * as React from 'react';
import {Form, OverlayTrigger, Tooltip} from 'react-bootstrap';
import {OptionProps, components} from 'react-select';
import AsyncSelect from 'react-select/async';
import {FontAwesomeIcon} from '@fortawesome/react-fontawesome';
import ValidationLabel from './validation-label';
import {convertMapToObject} from '../../helpers/utils';
import createFilterOptions from 'react-select-fast-filter-options';
import {faQuestionCircle} from '@fortawesome/free-solid-svg-icons';
import {isNumber} from 'lodash';


function OptimizedOption(props: OptionProps<any, any>) {
	delete props.innerProps.onMouseMove;
	delete props.innerProps.onMouseOver;
	return <components.Option {...props}>{props.children}</components.Option>;
}

type Props = {
	empty?: boolean,
	error?: boolean,
	tooltipText?: string,
	[propName: string]: any
};

/**
 * Presentational component. This component renders a dropdown selection box
 * allowing the user to select from a list of provided language options. The
 * input is labelled with a ValidationLabel containing the text 'Language'.
 *
 * @param {Object} props - The properties passed to the component, which are
 *        then passed to the underlying VirtualizedSelect component.
 * @param {boolean} props.error - Passed to the ValidationLabel within the
 *        component to indicate a validation error.
 * @param {boolean} props.empty - Passed to the ValidationLabel within the
 *        component to indicate that the field is empty.
 * @returns {Object} A React component containing the rendered input.
 */
function LanguageField({
	empty,
	error,
	tooltipText,
	...rest
}: Props) {
	const label =
		<ValidationLabel empty={empty} error={error}>Language</ValidationLabel>
	;
	const MAX_DROPDOWN_OPTIONS = 20;
	const MAX_F1_OPTIONS = 400;
	const tooltip = <Tooltip id="language-tooltip">{tooltipText}</Tooltip>;
	rest.options = convertMapToObject(rest.options);
	const {value, options} = rest;
	const filterOptions = createFilterOptions({
		options
	});
	const sortFilterOptions = (opts, input, selectOptions) => {
		const newOptions = filterOptions(opts, input, selectOptions).slice(0, MAX_DROPDOWN_OPTIONS);
		const sortLang = (a, b) => {
			if (isNumber(a.frequency) && isNumber(b.frequency) && a.frequency !== b.frequency) {
				return b.frequency - a.frequency;
			}
			return a.label.localeCompare(b.label);
		};
		newOptions.sort(sortLang);
		return newOptions;
	};
<<<<<<< HEAD
	// FIXME: Upgrade to new react-select version
=======
	const f2Languages = options.filter((lang) => lang.frequency === 2);
	const f1Languages = options.filter((lang) => lang.frequency === 1).slice(0, MAX_F1_OPTIONS);
	const defaultOptions = [{
		label: 'Frequently Used',
		options: f2Languages
	},
	{
		label: 'Other',
		options: f1Languages
	}];
	const fetchOptions = React.useCallback((input) => Promise.resolve(sortFilterOptions(options, input, value)), []);
>>>>>>> 522b0c33
	return (
		<Form.Group>
			<Form.Label>
				{label}
				<OverlayTrigger delay={50} overlay={tooltip}>
					<FontAwesomeIcon
						className="margin-left-0-5"
						icon={faQuestionCircle}
					/>
				</OverlayTrigger>
			</Form.Label>
			<AsyncSelect
				cacheOptions
				isClearable
				className="Select"
				classNamePrefix="react-select"
				components={{Option: OptimizedOption}}
				defaultOptions={defaultOptions} loadOptions={fetchOptions} placeholder="Search language" {...rest}
			/>
		</Form.Group>
	);
}
LanguageField.displayName = 'LanguageField';
LanguageField.defaultProps = {
	empty: false,
	error: false,
	tooltipText: null
};

function areEqual(prevProps, nextProps) {
	return JSON.stringify(prevProps) === JSON.stringify(nextProps);
}
export default React.memo(LanguageField, areEqual);<|MERGE_RESOLUTION|>--- conflicted
+++ resolved
@@ -83,9 +83,6 @@
 		newOptions.sort(sortLang);
 		return newOptions;
 	};
-<<<<<<< HEAD
-	// FIXME: Upgrade to new react-select version
-=======
 	const f2Languages = options.filter((lang) => lang.frequency === 2);
 	const f1Languages = options.filter((lang) => lang.frequency === 1).slice(0, MAX_F1_OPTIONS);
 	const defaultOptions = [{
@@ -97,7 +94,6 @@
 		options: f1Languages
 	}];
 	const fetchOptions = React.useCallback((input) => Promise.resolve(sortFilterOptions(options, input, value)), []);
->>>>>>> 522b0c33
 	return (
 		<Form.Group>
 			<Form.Label>
