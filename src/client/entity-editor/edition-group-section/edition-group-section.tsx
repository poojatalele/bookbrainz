/*
 * Copyright (C) 2017  Ben Ockmore
 *
 * This program is free software; you can redistribute it and/or modify
 * it under the terms of the GNU General Public License as published by
 * the Free Software Foundation; either version 2 of the License, or
 * (at your option) any later version.
 *
 * This program is distributed in the hope that it will be useful,
 * but WITHOUT ANY WARRANTY; without even the implied warranty of
 * MERCHANTABILITY or FITNESS FOR A PARTICULAR PURPOSE.  See the
 * GNU General Public License for more details.
 *
 * You should have received a copy of the GNU General Public License along
 * with this program; if not, write to the Free Software Foundation, Inc.,
 * 51 Franklin Street, Fifth Floor, Boston, MA 02110-1301 USA.
 */

import * as React from 'react';
import AuthorCreditSection from '../author-credit-editor/author-credit-section';
import {Action, updateType} from './actions';
import {Col, Form, OverlayTrigger, Row, Tooltip} from 'react-bootstrap';

import type {Dispatch} from 'redux';
import {FontAwesomeIcon} from '@fortawesome/react-fontawesome';
import type {Map} from 'immutable';
import Select from 'react-select';
import {connect} from 'react-redux';
import {faQuestionCircle} from '@fortawesome/free-solid-svg-icons';


type EditionGroupType = {
	label: string,
	id: number
};

type StateProps = {
	typeValue: Map<string, any>
};

type DispatchProps = {
	onTypeChange: (obj: {value: number} | null) => unknown
};

type OwnProps = {
	editionGroupTypes: Array<EditionGroupType>,
	isUf?: boolean
};

type Props = StateProps & DispatchProps & OwnProps;

/**
 * Container component. The EditionGroupSection component contains input fields
 * specific to the editionGroup entity. The intention is that this component is
 * rendered as a modular section within the entity editor.
 *
 * @param {Object} props - The properties passed to the component.
 * @param {Array} props.editionGroupTypes - The list of possible types for a
 *        editionGroup.
 * @param {number} props.typeValue - The type currently selected for the
 *        editionGroup.
 * @param {Function} props.onTypeChange - A function to be called when
 *        a different publisher type is selected.
 * @returns {ReactElement} React element containing the rendered
 *          EditionGroupSection.
 */
function EditionGroupSection({
	editionGroupTypes,
	typeValue,
	isUf,
	onTypeChange
}: Props) {
	const editionGroupTypesForDisplay = editionGroupTypes.map((type) => ({
		label: type.label,
		value: type.id
	}));
	const typeOption = editionGroupTypesForDisplay.filter((el) => el.value === typeValue);
	const tooltip = <Tooltip>Physical format of the Edition Group</Tooltip>;
	const heading = <h2>What else do you know about the Edition Group?</h2>;
	const lgCol = {offset: 3, span: 6};
	if (isUf) {
		lgCol.offset = 0;
	}
	return (
		<div>
<<<<<<< HEAD
			{!isUf && heading}
=======
			<h2>
				What else do you know about the Edition Group?
			</h2>
			<AuthorCreditSection/>
>>>>>>> 5fdeab4b
			<p className="text-muted">
				All fields optional — leave something blank if you don&rsquo;t
				know it
			</p>
			<Row>
				<Col lg={lgCol}>
					<Form.Group>
						<Form.Label>
							Type
							<OverlayTrigger delay={50} overlay={tooltip}>
								<FontAwesomeIcon
									className="margin-left-0-5"
									icon={faQuestionCircle}
								/>
							</OverlayTrigger>
						</Form.Label>
						<Select
							classNamePrefix="react-select"
							instanceId="editionGroupType"
							options={editionGroupTypesForDisplay}
							value={typeOption}
							onChange={onTypeChange}
						/>
					</Form.Group>
				</Col>
			</Row>
		</div>
	);
}
EditionGroupSection.displayName = 'EditionGroupSection';
EditionGroupSection.defaultProps = {
	isUf: false
};

function mapStateToProps(rootState): StateProps {
	const state = rootState.get('editionGroupSection');

	return {
		typeValue: state.get('type')
	};
}

function mapDispatchToProps(dispatch: Dispatch<Action>): DispatchProps {
	return {
		onTypeChange: (value) => dispatch(updateType(value && value.value))
	};
}

export default connect(mapStateToProps, mapDispatchToProps)(EditionGroupSection);<|MERGE_RESOLUTION|>--- conflicted
+++ resolved
@@ -17,9 +17,9 @@
  */
 
 import * as React from 'react';
-import AuthorCreditSection from '../author-credit-editor/author-credit-section';
 import {Action, updateType} from './actions';
 import {Col, Form, OverlayTrigger, Row, Tooltip} from 'react-bootstrap';
+import AuthorCreditSection from '../author-credit-editor/author-credit-section';
 
 import type {Dispatch} from 'redux';
 import {FontAwesomeIcon} from '@fortawesome/react-fontawesome';
@@ -83,14 +83,8 @@
 	}
 	return (
 		<div>
-<<<<<<< HEAD
 			{!isUf && heading}
-=======
-			<h2>
-				What else do you know about the Edition Group?
-			</h2>
 			<AuthorCreditSection/>
->>>>>>> 5fdeab4b
 			<p className="text-muted">
 				All fields optional — leave something blank if you don&rsquo;t
 				know it
