--- conflicted
+++ resolved
@@ -191,54 +191,6 @@
 							))}
 							onChange={this.handleNameChange}
 						/>
-<<<<<<< HEAD
-=======
-					</Col>
-					<Col lg={{offset: 3, span: 6}}>
-						{isRequiredDisambiguationEmpty(
-							warnIfExists,
-							disambiguationDefaultValue
-						) ?
-							<Alert variant="warning">
-									We found the following&nbsp;
-								{_.startCase(entityType)}{exactMatches.length > 1 ? 's' : ''} with
-									exactly the same name or alias:
-								<br/><small className="text-muted">Click on a name to open it (Ctrl/Cmd + click to open in a new tab)</small>
-								<ListGroup activeKey={null} className="margin-top-1 margin-bottom-1">
-									{exactMatches.map((match) =>
-										(
-											<ListGroup.Item
-												action
-												href={`/${_.kebabCase(entityType)}/${match.bbid}`}
-												key={`${match.bbid}`}
-												rel="noopener noreferrer" target="_blank"
-												variant="warning"
-											>
-												{match.defaultAlias.name} {getEntityDisambiguation(match)}
-											</ListGroup.Item>
-										))}
-								</ListGroup>
-									If you are sure your entry is different, please fill the
-									disambiguation field below to help us differentiate between them.
-							</Alert> : null
-						}
-					</Col>
-				</Row>
-				{
-					!warnIfExists &&
-						!_.isEmpty(searchResults) &&
-						<Row>
-							<Col lg={{offset: 3, span: 6}}>
-								If the {_.startCase(entityType)} you want to add appears in the results
-								below, click on it to inspect it before adding a possible duplicate.<br/>
-								<small>Ctrl/Cmd + click to open in a new tab</small>
-								<SearchResults condensed results={searchResults}/>
-							</Col>
-						</Row>
-				}
-				<Row>
-					<Col lg={{offset: 3, span: 6}}>
->>>>>>> b6a7ea4c
 						<SortNameField
 							defaultValue={sortNameValue}
 							empty={isAliasEmpty(
@@ -284,7 +236,7 @@
 									{_.startCase(entityType)}{exactMatches.length > 1 ? 's' : ''} with
 										exactly the same name or alias:
 									<br/><small className="text-muted">Click on a name to open it (Ctrl/Cmd + click to open in a new tab)</small>
-									<ListGroup className="margin-top-1 margin-bottom-1">
+									<ListGroup activeKey={null} className="margin-top-1 margin-bottom-1">
 										{exactMatches.map((match) =>
 											(
 												<ListGroup.Item
