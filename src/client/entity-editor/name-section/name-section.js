/*
 * Copyright (C) 2016  Ben Ockmore
 *
 * This program is free software; you can redistribute it and/or modify
 * it under the terms of the GNU General Public License as published by
 * the Free Software Foundation; either version 2 of the License, or
 * (at your option) any later version.
 *
 * This program is distributed in the hope that it will be useful,
 * but WITHOUT ANY WARRANTY; without even the implied warranty of
 * MERCHANTABILITY or FITNESS FOR A PARTICULAR PURPOSE.  See the
 * GNU General Public License for more details.
 *
 * You should have received a copy of the GNU General Public License along
 * with this program; if not, write to the Free Software Foundation, Inc.,
 * 51 Franklin Street, Fifth Floor, Boston, MA 02110-1301 USA.
 */

import {Alert, Col, ListGroup, Row} from 'react-bootstrap';
import {
	checkIfNameExists,
	debouncedUpdateDisambiguationField,
	debouncedUpdateNameField,
	debouncedUpdateSortNameField,
	searchName,
	updateLanguageField
} from './actions';
import {isAliasEmpty, isRequiredDisambiguationEmpty} from '../helpers';
import {
	validateNameSectionDisambiguation,
	validateNameSectionLanguage,
	validateNameSectionName,
	validateNameSectionSortName
} from '../validators/common';

import DisambiguationField from './disambiguation-field';
import LanguageField from '../common/language-field';
import NameField from '../common/name-field';
import PropTypes from 'prop-types';
import React from 'react';
import SearchResults from '../../components/pages/parts/search-results';
import SortNameField from '../common/sort-name-field';
import {UPDATE_WARN_IF_EDITION_GROUP_EXISTS} from '../edition-section/actions';
import _ from 'lodash';
import {connect} from 'react-redux';
import {convertMapToObject} from '../../helpers/utils';
import {entityTypeProperty} from '../../helpers/react-validators';
import {getEntityDisambiguation} from '../../helpers/entity';
import makeImmutable from '../common/make-immutable';


const ImmutableLanguageField = makeImmutable(LanguageField);


/**
 * Container component. The NameSection component contains input fields for
 * setting the name of an entity. It also allows setting of the entity's
 * disambiguation. The intention is that this component is rendered as a
 * modular section within the entity editor.
 *
 * @param {Object} props - The properties passed to the component.
 * @param {string} props.disambiguationDefaultValue - The default value for the
 *        disambiguation field.
 * @param {Array} props.languageOptions - The list of possible languages for the
 *        entity name.
 * @param {string} props.languageValue - The ID of the language currently
 *        selected for the entity name.
 * @param {string} props.nameValue - The name currently set for this entity.
 * @param {string} props.sortNameValue - The sort name currently set for this
 *        entity.
 * @param {Function} props.onLanguageChange - A function to be called when a
 *        different language type is selected.
 * @param {Function} props.onNameChange - A function to be called when the name
 *        is changed.
 * @param {Function} props.onSortNameChange - A function to be called when the
 *        sort name is changed.
 * @param {Function} props.onDisambiguationChange - A function to be called when
 *        the disambiguation is changed.
 * @returns {ReactElement} React element containing the rendered NameSection.
 */
class NameSection extends React.Component {
	constructor(props) {
		super(props);
		this.updateNameFieldInputRef = this.updateNameFieldInputRef.bind(this);
		this.handleNameChange = this.handleNameChange.bind(this);
		this.searchForMatchindEditionGroups = this.searchForMatchindEditionGroups.bind(this);
	}

	/*
		Fix issue with user typing in input before js is fully loaded,
		not triggering the name search.
		Also an issue if passing a nameSection with a name that might be a duplicate
		(e.g. creating an Edition from a Work, the Work's nameSection will be pre-filled)
		When Component is first loaded, manually trigger "handleNameChange" mechanism.
	*/
	componentDidMount() {
		if (this.props.action !== 'edit' && !_.isNil(this.nameInputRef)) {
			this.handleNameChange({target: {value: this.nameInputRef.value}});
		}
	}

	componentDidUpdate(prevProps) {
		const {nameValue, searchForExistingEditionGroup} = this.props;
		if (prevProps.searchForExistingEditionGroup === searchForExistingEditionGroup ||
			searchForExistingEditionGroup === false) {
			return;
		}
		this.searchForMatchindEditionGroups(nameValue);
	}

	handleNameChange(event) {
		this.props.onNameChange(event.target.value);
		this.props.onNameChangeCheckIfExists(event.target.value);
		this.props.onNameChangeSearchName(event.target.value);
		this.searchForMatchindEditionGroups(event.target.value);
	}

	searchForMatchindEditionGroups(nameValue) {
		const {
			entityType,
			onNameChangeCheckIfEditionGroupExists,
			searchForExistingEditionGroup
		} = this.props;
		// Search for Edition Groups that match the name, if the entity is an Edition
		// Will react to name changes and searchForExistingEditionGroup (which reacts to editionGroupBBID field)
		if (_.toLower(entityType) === 'edition' && searchForExistingEditionGroup && !_.isNil(nameValue)) {
			onNameChangeCheckIfEditionGroupExists(nameValue);
		}
	}

	updateNameFieldInputRef(inputRef) {
		this.nameInputRef = inputRef;
	}

	renderDuplicateAlert(warnIfExists, disambiguationDefaultValue, exactMatches, entityType, lgCol) {
		return (
			<Col lg={lgCol}>
				{isRequiredDisambiguationEmpty(
					warnIfExists,
					disambiguationDefaultValue
				) ?
					<Alert variant="warning">
					We found the following&nbsp;
						{_.startCase(entityType)}{exactMatches.length > 1 ? 's' : ''} with
					exactly the same name or alias:
						<br/><small className="text-muted">Click on a name to open it (Ctrl/Cmd + click to open in a new tab)</small>
						<ListGroup activeKey={null} className="margin-top-1 margin-bottom-1">
							{exactMatches.map((match) =>
								(
									<ListGroup.Item
										action
										href={`/${_.kebabCase(entityType)}/${match.bbid}`}
										key={`${match.bbid}`}
										rel="noopener noreferrer" target="_blank"
										variant="warning"
									>
										{match.defaultAlias.name} {getEntityDisambiguation(match)}
									</ListGroup.Item>
								))}
						</ListGroup>
					If you are sure your entry is different, please fill the
					disambiguation field below to help us differentiate between them.
					</Alert> : null
				}
			</Col>
		);
	}

	render() {
		const {
			disambiguationDefaultValue,
			entityType,
			exactMatches,
			languageOptions,
			languageValue,
			nameValue,
			sortNameValue,
			onLanguageChange,
			onSortNameChange,
			onDisambiguationChange,
			searchResults,
			isUf,
			isModal
		} = this.props;

		const languageOptionsForDisplay = languageOptions.map((language) => ({
			frequency: language.frequency,
			label: language.name,
			value: language.id
		}));

		const warnIfExists = !_.isEmpty(exactMatches);
<<<<<<< HEAD
		const lgCol = {offset: 3, span: 6};
		if (isUf) {
			lgCol.offset = 0;
		}
		const duplicateSuggestions = !warnIfExists &&
		!_.isEmpty(searchResults) &&
		<Row>
			<Col lg={lgCol}>
				If the {_.startCase(entityType)} you want to add appears in the results
				below, click on it to inspect it before adding a possible duplicate.<br/>
				<small>Ctrl/Cmd + click to open in a new tab</small>
				<SearchResults condensed results={searchResults}/>
			</Col>
		</Row>;
		const duplicateAlert = this.renderDuplicateAlert(warnIfExists, disambiguationDefaultValue, exactMatches, entityType, lgCol);
		const heading = <h2>{`What is the ${_.startCase(entityType)} called?`}</h2>;
=======
		const languageOption = languageOptionsForDisplay.filter((el) => el.value === languageValue);
>>>>>>> 522b0c33
		return (
			<div>
				{!isUf && heading}
				<Row>
					<Col lg={lgCol}>
						<NameField
							defaultValue={nameValue}
							empty={isAliasEmpty(
								nameValue, sortNameValue, languageValue
							)}
							error={!validateNameSectionName(nameValue)}
							inputRef={this.updateNameFieldInputRef}
							tooltipText={`Official name of the ${_.startCase(entityType)} in its original language.
								Names in other languages should be added as aliases.`}
							warn={(isRequiredDisambiguationEmpty(
								warnIfExists,
								disambiguationDefaultValue
							))}
							onChange={this.handleNameChange}
						/>
					</Col>
					{!isModal && duplicateAlert}
				</Row>
				{
					!isModal && duplicateSuggestions
				}
				<Row>
					<Col lg={lgCol}>
						<SortNameField
							defaultValue={sortNameValue}
							empty={isAliasEmpty(
								nameValue, sortNameValue, languageValue
							)}
							error={!validateNameSectionSortName(sortNameValue)}
							storedNameValue={nameValue}
							onChange={onSortNameChange}
						/>
					</Col>
				</Row>
				<Row>
					<Col lg={lgCol}>
						<ImmutableLanguageField
							empty={isAliasEmpty(
								nameValue, sortNameValue, languageValue
							)}
							error={!validateNameSectionLanguage(languageValue)}
							instanceId="language"
							options={languageOptionsForDisplay}
							tooltipText="Language used for the above name"
							value={languageOption}
							onChange={onLanguageChange}
						/>
					</Col>
				</Row>
				<Row>
					<Col lg={lgCol}>
						<DisambiguationField
							defaultValue={disambiguationDefaultValue}
							error={isRequiredDisambiguationEmpty(
								warnIfExists,
								disambiguationDefaultValue
							) ||
								!validateNameSectionDisambiguation(
									disambiguationDefaultValue
								)}
							required={warnIfExists}
							onChange={onDisambiguationChange}
						/>
					</Col>
				</Row>
				{isModal && <Row>{duplicateAlert}</Row>}
				{
					isModal && duplicateSuggestions
				}
			</div>
		);
	}
}
NameSection.displayName = 'NameSection';
NameSection.propTypes = {
	action: PropTypes.string,
	disambiguationDefaultValue: PropTypes.string,
	entityType: entityTypeProperty.isRequired,
	exactMatches: PropTypes.array,
	isModal: PropTypes.bool,
	isUf: PropTypes.bool,
	languageOptions: PropTypes.array.isRequired,
	languageValue: PropTypes.number,
	nameValue: PropTypes.string.isRequired,
	onDisambiguationChange: PropTypes.func.isRequired,
	onLanguageChange: PropTypes.func.isRequired,
	onNameChange: PropTypes.func.isRequired,
	onNameChangeCheckIfEditionGroupExists: PropTypes.func.isRequired,
	onNameChangeCheckIfExists: PropTypes.func.isRequired,
	onNameChangeSearchName: PropTypes.func.isRequired,
	onSortNameChange: PropTypes.func.isRequired,
	searchForExistingEditionGroup: PropTypes.bool,
	searchResults: PropTypes.array,
	sortNameValue: PropTypes.string.isRequired
};
NameSection.defaultProps = {
	action: 'create',
	disambiguationDefaultValue: null,
	exactMatches: [],
	isModal: false,
	isUf: false,
	languageValue: null,
	searchForExistingEditionGroup: true,
	searchResults: []
};


function mapStateToProps(rootState) {
	const state = rootState.get('nameSection');
	const editionSectionState = rootState.get('editionSection');
	const searchForExistingEditionGroup = Boolean(editionSectionState) &&
	(
		!editionSectionState.get('editionGroup') ||
		editionSectionState.get('editionGroupRequired')
	);
	return {
		disambiguationDefaultValue: state.get('disambiguation'),
		exactMatches: convertMapToObject(state.get('exactMatches')),
		languageValue: state.get('language'),
		nameValue: state.get('name'),
		searchForExistingEditionGroup,
		searchResults: convertMapToObject(state.get('searchResults')),
		sortNameValue: state.get('sortName')
	};
}

function mapDispatchToProps(dispatch, {entity, entityType}) {
	const entityBBID = entity && entity.bbid;
	return {
		onDisambiguationChange: (event) =>
			dispatch(debouncedUpdateDisambiguationField(event.target.value)),
		onLanguageChange: (value) =>
			dispatch(updateLanguageField(value && value.value)),
		onNameChange: (value) =>
			dispatch(debouncedUpdateNameField(value)),
		onNameChangeCheckIfEditionGroupExists: _.debounce((value) => {
			dispatch(checkIfNameExists(value, entityBBID, 'EditionGroup', UPDATE_WARN_IF_EDITION_GROUP_EXISTS));
		}, 1500),
		onNameChangeCheckIfExists: _.debounce((value) => {
			dispatch(checkIfNameExists(value, entityBBID, entityType));
		}, 500),
		onNameChangeSearchName: _.debounce((value) => {
			dispatch(searchName(value, entityBBID, entityType));
		}, 500),
		onSortNameChange: (event) =>
			dispatch(debouncedUpdateSortNameField(event.target.value))
	};
}

export default connect(mapStateToProps, mapDispatchToProps)(NameSection);<|MERGE_RESOLUTION|>--- conflicted
+++ resolved
@@ -190,7 +190,7 @@
 		}));
 
 		const warnIfExists = !_.isEmpty(exactMatches);
-<<<<<<< HEAD
+		const languageOption = languageOptionsForDisplay.filter((el) => el.value === languageValue);
 		const lgCol = {offset: 3, span: 6};
 		if (isUf) {
 			lgCol.offset = 0;
@@ -207,9 +207,6 @@
 		</Row>;
 		const duplicateAlert = this.renderDuplicateAlert(warnIfExists, disambiguationDefaultValue, exactMatches, entityType, lgCol);
 		const heading = <h2>{`What is the ${_.startCase(entityType)} called?`}</h2>;
-=======
-		const languageOption = languageOptionsForDisplay.filter((el) => el.value === languageValue);
->>>>>>> 522b0c33
 		return (
 			<div>
 				{!isUf && heading}
