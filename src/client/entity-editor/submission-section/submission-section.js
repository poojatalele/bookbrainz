/*
 * Copyright (C) 2016  Ben Ockmore
 *
 * This program is free software; you can redistribute it and/or modify
 * it under the terms of the GNU General Public License as published by
 * the Free Software Foundation; either version 2 of the License, or
 * (at your option) any later version.
 *
 * This program is distributed in the hope that it will be useful,
 * but WITHOUT ANY WARRANTY; without even the implied warranty of
 * MERCHANTABILITY or FITNESS FOR A PARTICULAR PURPOSE.  See the
 * GNU General Public License for more details.
 *
 * You should have received a copy of the GNU General Public License along
 * with this program; if not, write to the Free Software Foundation, Inc.,
 * 51 Franklin Street, Fifth Floor, Boston, MA 02110-1301 USA.
 */

import {Alert, Button, Col, Form, OverlayTrigger, Row, Tooltip} from 'react-bootstrap';
import {FontAwesomeIcon} from '@fortawesome/react-fontawesome';
import PropTypes from 'prop-types';
import React from 'react';
import classNames from 'classnames';
import {connect} from 'react-redux';
import {debounceUpdateRevisionNote} from './actions';
import {faQuestionCircle} from '@fortawesome/free-solid-svg-icons';

/**
 * Container component. The SubmissionSection component contains a button for
 * submitting the changes made on the entity editing form as a revision, and a
 * field for entering a note for this revision. It also displays any errors
 * encountered while submitting the revision to the server.
 *
 * @param {Object} props - The properties passed to the component.
 * @param {string} props.errorText - A message to be displayed within the
 *        component in the case of an error.
 * @param {boolean} props.formValid - Boolean indicating if the form has been
 *        validated successfully or if it contains errors
 * @param {Function} props.onNoteChange - A function to be called when the
 *        revision note is changed.
 * @param {boolean} props.submitted - Boolean indicating if the form has been submitted
 *        (i.e. submit button clicked) to prevent submitting again
 * @returns {ReactElement} React element containing the rendered
 *          SubmissionSection.
 */
function SubmissionSection({
	errorText,
	formValid,
	note,
	onNoteChange,
	submitted
}) {
	const errorAlertClass =
		classNames('text-center', 'margin-top-1', {'d-none': !errorText});

	const editNoteLabel = (
		<span>
			Edit Note
			<span className="text-muted"> (optional)</span>
		</span>
	);

	const tooltip = (
		<Tooltip>
			Cite your sources or an explanation of your edit
		</Tooltip>
	);

	return (
		<div>
			<h2>
				Submit Your Edit
			</h2>
			<Row>
				<Col lg={{offset: 3, span: 6}}>
					<Form.Group>
						<Form.Label>
							{editNoteLabel}
							<OverlayTrigger delay={50} overlay={tooltip}>
								<FontAwesomeIcon
									className="margin-left-0-5"
									icon={faQuestionCircle}
								/>
							</OverlayTrigger>
						</Form.Label>
						<Form.Control as="textarea" defaultValue={note} rows="6" onChange={onNoteChange}/>
					</Form.Group>
					<p className="text-muted">
						{`An edit note will make your entries more credible. Reply to one or more of these questions in the textarea below:
						- Where did you get your info from? A link is worth a thousand words.
						- What kind of information did you provide? If you made any changes, what are they and why?
						- Do you have any questions concerning the editing process you want to ask?`}
					</p>
				</Col>
			</Row>
			<div className="text-center margin-top-1">
				<Button
					disabled={!formValid || submitted}
					type="submit"
					variant="success"
				>
					Submit
				</Button>
			</div>
			<div className={errorAlertClass}>
				<Alert variant="danger">Submission Error: {errorText}</Alert>
			</div>
		</div>
	);
}
SubmissionSection.displayName = 'SubmissionSection';
SubmissionSection.propTypes = {
	errorText: PropTypes.node.isRequired,
	formValid: PropTypes.bool.isRequired,
	note: PropTypes.node.isRequired,
	onNoteChange: PropTypes.func.isRequired,
	submitted: PropTypes.bool.isRequired
};

function mapStateToProps(rootState, {validate, identifierTypes, isMerge}) {
	const state = rootState.get('submissionSection');
	return {
		errorText: state.get('submitError'),
<<<<<<< HEAD
		formValid: validate && validate(rootState, identifierTypes),
=======
		formValid: validate(rootState, identifierTypes, isMerge),
>>>>>>> 5fdeab4b
		note: state.get('note'),
		submitted: state.get('submitted')
	};
}


function mapDispatchToProps(dispatch) {
	return {
		onNoteChange: (event) =>
			dispatch(debounceUpdateRevisionNote(event.target.value))
	};
}

export default connect(mapStateToProps, mapDispatchToProps)(SubmissionSection);<|MERGE_RESOLUTION|>--- conflicted
+++ resolved
@@ -121,11 +121,7 @@
 	const state = rootState.get('submissionSection');
 	return {
 		errorText: state.get('submitError'),
-<<<<<<< HEAD
-		formValid: validate && validate(rootState, identifierTypes),
-=======
-		formValid: validate(rootState, identifierTypes, isMerge),
->>>>>>> 5fdeab4b
+		formValid: validate && validate(rootState, identifierTypes, isMerge),
 		note: state.get('note'),
 		submitted: state.get('submitted')
 	};
