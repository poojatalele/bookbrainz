--- conflicted
+++ resolved
@@ -203,9 +203,8 @@
 				className="ml-auto"
 				role="search"
 			>
-<<<<<<< HEAD
 				<InputGroup>
-					<FormControl name="q" placeholder="Search for..." type="text"/>
+					<FormControl required name="q" placeholder="Search for..." type="text"/>
 					<InputGroup.Append>
 						<Button type="submit" variant="success">
 							<FontAwesomeIcon icon={faSearch}/>
@@ -213,28 +212,6 @@
 					</InputGroup.Append>
 				</InputGroup>
 			</Form>
-=======
-				<div className="form-group">
-					<div className="input-group">
-						<input
-							required
-							className="form-control"
-							name="q"
-							placeholder="Search for..."
-							type="text"
-						/>
-						<span className="input-group-btn">
-							<button
-								className="btn btn-success"
-								type="submit"
-							>
-								<FontAwesomeIcon icon={faSearch}/>
-							</button>
-						</span>
-					</div>
-				</div>
-			</form>
->>>>>>> 1e5f5efc
 		);
 	}
 
