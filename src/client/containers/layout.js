/*
 * Copyright (C) 2018  Theodore Fabian Rudy
 * 				 2016  Daniel Hsing
 * 				 2016  Ben Ockmore
 * 				 2016  Sean Burke
 * 				 2016  Ohm Patel
 * 				 2015  Leo Verto
 *
 * This program is free software; you can redistribute it and/or modify
 * it under the terms of the GNU General Public License as published by
 * the Free Software Foundation; either version 2 of the License, or
 * (at your option) any later version.
 *
 * This program is distributed in the hope that it will be useful,
 * but WITHOUT ANY WARRANTY; without even the implied warranty of
 * MERCHANTABILITY or FITNESS FOR A PARTICULAR PURPOSE.  See the
 * GNU General Public License for more details.
 *
 * You should have received a copy of the GNU General Public License along
 * with this program; if not, write to the Free Software Foundation, Inc.,
 * 51 Franklin Street, Fifth Floor, Boston, MA 02110-1301 USA.
 */

import * as bootstrap from 'react-bootstrap';
import {
	faChartLine, faGripVertical, faListUl, faPlus, faQuestionCircle,
	faSearch, faSignInAlt, faSignOutAlt, faTrophy, faUserCircle
} from '@fortawesome/free-solid-svg-icons';
import {FontAwesomeIcon} from '@fortawesome/react-fontawesome';
import Footer from './../components/footer';
import MergeQueue from '../components/pages/parts/merge-queue';
import PropTypes from 'prop-types';
import React from 'react';
import {genEntityIconHTMLElement} from '../helpers/entity';


const {Alert, MenuItem, Nav, Navbar, NavItem, NavDropdown} = bootstrap;

class Layout extends React.Component {
	constructor(props) {
		super(props);
		this.state = {keepMenuOpen: false, menuOpen: false};
		this.renderNavContent = this.renderNavContent.bind(this);
		this.renderNavHeader = this.renderNavHeader.bind(this);
		this.handleDropdownToggle = this.handleDropdownToggle.bind(this);
		this.handleDropdownClick = this.handleDropdownClick.bind(this);
		this.handleMouseDown = this.handleMouseDown.bind(this);
	}

	handleMouseDown(event) {
		event.preventDefault();
	}

	handleDropdownToggle(newValue) {
		if (this.state.keepMenuOpen) {
			this.setState({keepMenuOpen: false, menuOpen: true});
		}
		else {
			this.setState({menuOpen: newValue});
		}
	}

	handleDropdownClick(eventKey, event) {
		event.stopPropagation();
		this.setState({keepMenuOpen: true}, this.handleDropdownToggle);
	}

	renderNavHeader() {
		const {homepage} = this.props;

		return (
			<Navbar.Header>
				<Navbar.Brand className="logo">
					<a href="/">
						{homepage ? (
							<img
								alt="BookBrainz icon"
								src="/images/BookBrainz_logo_icon.svg"
								title="BookBrainz"
							/>
						) : (
							<img
								alt="BookBrainz icon"
								src="/images/BookBrainz_logo_mini.svg"
								title="BookBrainz"
							/>
						)}
					</a>
				</Navbar.Brand>
				<Navbar.Toggle/>
			</Navbar.Header>
		);
	}

	renderGuestDropdown() {
		const disableSignUp = this.props.disableSignUp ?
			{disabled: true} :
			{};

		return (
			<Nav pullRight>
				<NavItem {...disableSignUp} href="/auth">
					<FontAwesomeIcon icon={faSignInAlt}/>
					{' Sign In / Register'}
				</NavItem>
			</Nav>
		);
	}

	renderLoggedInDropdown() {
		const {user} = this.props;

		const createDropdownTitle = (
			<span>
				<FontAwesomeIcon icon={faPlus}/>
				{'  Add'}
			</span>
		);

		const userDropdownTitle = user && (
			<span>
				<FontAwesomeIcon icon={faUserCircle}/>
				{`  ${user.name}`}
			</span>
		);

		const disableSignUp = this.props.disableSignUp ?
			{disabled: true} :
			{};

		return (
			<Nav pullRight>
				<NavDropdown
					eventKey={1}
					id="create-dropdown"
					open={this.state.menuOpen}
					title={createDropdownTitle}
					onMouseDown={this.handleMouseDown}
					onSelect={this.handleDropdownClick}
					onToggle={this.handleDropdownToggle}
				>
					<MenuItem href="/work/create">
						{genEntityIconHTMLElement('Work')}
						Work
					</MenuItem>
					<MenuItem href="/edition/create">
						{genEntityIconHTMLElement('Edition')}
						Edition
					</MenuItem>
					<MenuItem href="/edition-group/create">
						{genEntityIconHTMLElement('EditionGroup')}
						Edition Group
					</MenuItem>
					<MenuItem href="/series/create">
						{genEntityIconHTMLElement('Series')}
						Series
					</MenuItem>
					<MenuItem divider/>
					<MenuItem href="/author/create">
						{genEntityIconHTMLElement('Author')}
						Author
					</MenuItem>
					<MenuItem href="/publisher/create">
						{genEntityIconHTMLElement('Publisher')}
						Publisher
					</MenuItem>
				</NavDropdown>
				<NavDropdown
					eventKey={2}
					id="user-dropdown"
					title={userDropdownTitle}
					onMouseDown={this.handleMouseDown}
				>
					<MenuItem href={`/editor/${user.id}`}>
						<FontAwesomeIcon fixedWidth icon={faUserCircle}/>
						{' Profile'}
					</MenuItem>
					<MenuItem href={`/editor/${user.id}/revisions`}>
						<FontAwesomeIcon fixedWidth icon={faListUl}/>
						{' Revisions'}
					</MenuItem>
					<MenuItem href={`/editor/${user.id}/achievements`}>
						<FontAwesomeIcon fixedWidth icon={faTrophy}/>
						{' Achievements'}
					</MenuItem>
					<MenuItem href={`/editor/${user.id}/collections`}>
						<FontAwesomeIcon fixedWidth icon={faGripVertical}/>
						{' Collections'}
					</MenuItem>
					<MenuItem {...disableSignUp} href="/logout">
						<FontAwesomeIcon fixedWidth icon={faSignOutAlt}/>
						{' Sign Out'}
					</MenuItem>
				</NavDropdown>
			</Nav>
		);
	}

	renderSearchForm() {
		return (
			<form
				action="/search"
				className="navbar-form navbar-right"
				role="search"
			>
				<div className="form-group">
					<div className="input-group">
						<input
							className="form-control"
							name="q"
							placeholder="Search for..."
							type="text"
						/>
						<span className="input-group-btn">
							<button
								className="btn btn-success"
								type="submit"
							>
								<FontAwesomeIcon icon={faSearch}/>
							</button>
						</span>
					</div>
				</div>
			</form>
		);
	}

	renderNavContent() {
		const {homepage, hideSearch, user} = this.props;

		/*
		 * GOTCHA: Usage of react-bootstrap FormGroup component inside
		 * Navbar.Form causes a DOM mutation
		 */

		return (
			<Navbar.Collapse id="bs-example-navbar-collapse-1">
				{
					user && user.id ?
						this.renderLoggedInDropdown() : this.renderGuestDropdown()
				}
				<Nav pullRight>
					<NavItem href="/help">
						<FontAwesomeIcon icon={faQuestionCircle}/>
						{' Help '}
					</NavItem>
				</Nav>
				<Nav pullRight>
					<NavItem href="/statistics">
						<FontAwesomeIcon icon={faChartLine}/>
						{' Statistics '}
					</NavItem>
				</Nav>
				<Nav pullRight>
					<NavItem href="/collections">
						<FontAwesomeIcon icon={faGripVertical}/>
						{' Collections '}
					</NavItem>
				</Nav>
				<Nav pullRight>
					<NavItem href="/revisions">
						<FontAwesomeIcon icon={faListUl}/>
						{' Revisions '}
					</NavItem>
				</Nav>
<<<<<<< HEAD
				{!(homepage || hideSearch) && (
					<form
						action="/search"
						className="navbar-form navbar-right"
						role="search"
					>
						<div className="form-group">
							<div className="input-group">
								<input
									required
									className="form-control"
									name="q"
									placeholder="Search for..."
									type="text"
								/>
								<span className="input-group-btn">
									<button
										className="btn btn-success"
										type="submit"
									>
										<FontAwesomeIcon icon={faSearch}/>
									</button>
								</span>
							</div>
						</div>
					</form>
				)}
=======
				{!(homepage || hideSearch) && this.renderSearchForm()}
>>>>>>> 37d622cc
			</Navbar.Collapse>
		);
	}

	render() {
		const {
			homepage,
			siteRevision,
			repositoryUrl,
			children,
			mergeQueue,
			requiresJS
		} = this.props;

		// Shallow merges parents props into child components
		const childNode = homepage ?
			children :
			(
				<div className="container" id="content">
					{requiresJS && (
						<div>
							<noscript>
								<div className="alert alert-danger" role="alert">
									This page will not function correctly without
									JavaScript! Please enable JavaScript to use this
									page.
								</div>
							</noscript>
						</div>
					)}
					{children}
					{mergeQueue ?
						<MergeQueue
							mergeQueue={mergeQueue}
						/> : null
					}
				</div>
			);

		const alerts = this.props.alerts.map((alert, idx) => (
			// eslint-disable-next-line react/no-array-index-key
			<Alert bsStyle={alert.level} className="text-center" key={idx}>
				<p>{alert.message}</p>
			</Alert>
		));

		return (
			<div>
				<a className="sr-only sr-only-focusable" href="#content">
					Skip to main content
				</a>
				<Navbar fixedTop fluid className="BookBrainz" role="navigation">
					{this.renderNavHeader()}
					{this.renderNavContent()}
				</Navbar>
				{alerts}
				{childNode}
				<Footer
					repositoryUrl={repositoryUrl}
					siteRevision={siteRevision}
				/>
			</div>
		);
	}
}

Layout.displayName = 'Layout';
Layout.propTypes = {
	alerts: PropTypes.array.isRequired,
	children: PropTypes.node.isRequired,
	disableSignUp: PropTypes.bool,
	hideSearch: PropTypes.bool,
	homepage: PropTypes.bool,
	mergeQueue: PropTypes.object,
	repositoryUrl: PropTypes.string.isRequired,
	requiresJS: PropTypes.bool,
	siteRevision: PropTypes.string.isRequired,
	user: PropTypes.object
};
Layout.defaultProps = {
	disableSignUp: false,
	hideSearch: false,
	homepage: false,
	mergeQueue: null,
	requiresJS: false,
	user: null
};

export default Layout;<|MERGE_RESOLUTION|>--- conflicted
+++ resolved
@@ -209,6 +209,7 @@
 							className="form-control"
 							name="q"
 							placeholder="Search for..."
+							required
 							type="text"
 						/>
 						<span className="input-group-btn">
@@ -263,37 +264,7 @@
 						{' Revisions '}
 					</NavItem>
 				</Nav>
-<<<<<<< HEAD
-				{!(homepage || hideSearch) && (
-					<form
-						action="/search"
-						className="navbar-form navbar-right"
-						role="search"
-					>
-						<div className="form-group">
-							<div className="input-group">
-								<input
-									required
-									className="form-control"
-									name="q"
-									placeholder="Search for..."
-									type="text"
-								/>
-								<span className="input-group-btn">
-									<button
-										className="btn btn-success"
-										type="submit"
-									>
-										<FontAwesomeIcon icon={faSearch}/>
-									</button>
-								</span>
-							</div>
-						</div>
-					</form>
-				)}
-=======
 				{!(homepage || hideSearch) && this.renderSearchForm()}
->>>>>>> 37d622cc
 			</Navbar.Collapse>
 		);
 	}
