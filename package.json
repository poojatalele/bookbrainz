--- conflicted
+++ resolved
@@ -36,11 +36,7 @@
     "@fortawesome/free-solid-svg-icons": "^6.1.1",
     "@fortawesome/react-fontawesome": "^0.1.11",
     "array-move": "^3.0.1",
-<<<<<<< HEAD
-    "bookbrainz-data": "2.15.1",
-=======
     "bookbrainz-data": "3.0.0",
->>>>>>> eb55150c
     "chart.js": "^2.9.4",
     "chartjs-adapter-date-fns": "^1.0.0",
     "classnames": "^2.3.1",
