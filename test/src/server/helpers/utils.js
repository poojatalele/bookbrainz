<<<<<<< HEAD
import {getNextEnabledAndResultsArray, isbn10To13, isbn13To10} from '../../../../src/common/helpers/utils';
import chai from 'chai';
=======
import {createPublisher, truncateEntities} from '../../../test-helpers/create-entities';
import {generateIdenfierState, getIdByField, parseLanguages, searchOption} from '../../../../src/server/helpers/utils';
import chai from 'chai';
import {getNextEnabledAndResultsArray} from '../../../../src/common/helpers/utils';
import orm from '../../../bookbrainz-data';
>>>>>>> 4af98b77


const {Language, Alias, AliasSet} = orm;
const {expect} = chai;
const languageAttribs = {
	frequency: 1,
	isoCode1: 'en',
	isoCode2b: 'eng',
	isoCode2t: 'eng',
	isoCode3: 'eng',
	name: 'English'
};
describe('getNextEnabledAndResultsArray', () => {
	it('should return an array of required length and nextEnabled:true when results.length > size', () => {
		const array = Array(10).fill(0);
		const size = 9;
		const {newResultsArray, nextEnabled} = getNextEnabledAndResultsArray(array, size);

		expect(newResultsArray.length).to.equal(9);
		expect(nextEnabled).to.equal(true);
	});

	it('should return an array of required length and nextEnabled:false when results.length = size', () => {
		const array = Array(10).fill(0);
		const size = 10;
		const {newResultsArray, nextEnabled} = getNextEnabledAndResultsArray(array, size);

		expect(newResultsArray.length).to.equal(10);
		expect(nextEnabled).to.equal(false);
	});

	it('should return an array of required length and nextEnabled:false when results.length < size', () => {
		const array = Array(9).fill(0);
		const size = 10;
		const {newResultsArray, nextEnabled} = getNextEnabledAndResultsArray(array, size);

		expect(newResultsArray.length).to.equal(9);
		expect(nextEnabled).to.equal(false);
	});

	it('should return an array of required length and nextEnabled:false when results.length = 0', () => {
		const array = Array(0).fill(0);
		const size = 10;
		const {newResultsArray, nextEnabled} = getNextEnabledAndResultsArray(array, size);

		expect(newResultsArray.length).to.equal(0);
		expect(nextEnabled).to.equal(false);
	});

	it('should return an array of required length and nextEnabled:true when results.length > size and results.length - size > 1', () => {
		const array = Array(20).fill(0);
		const size = 10;
		const {newResultsArray, nextEnabled} = getNextEnabledAndResultsArray(array, size);

		expect(newResultsArray.length).to.equal(10);
		expect(nextEnabled).to.equal(true);
	});
});

<<<<<<< HEAD
describe('Convert ISBNs', () => {
	it('should return null if isbn10 not valid', () => {
		const isbn10 = '1-23-45678-9';
		const result = isbn10To13(isbn10);
		expect(result).to.null;
	});
	it('should return valid isbn13 from isbn10', () => {
		const isbn10 = '1-23-456789-X';
		const expectedResult = '9781234567897';
		const result = isbn10To13(isbn10);
		expect(result).to.equal(expectedResult);
	});
	it('should return null if isbn13 not valid', () => {
		const isbn13 = '879-123-456-7897';
		const result = isbn13To10(isbn13);
		expect(result).to.null;
	});
	it('should return valid isbn10 from isbn13', () => {
		const isbn13 = '978-1-23456-789-7';
		const expectedResult = '123456789X';
		const result = isbn13To10(isbn13);
		expect(result).to.equal(expectedResult);
=======
describe('getIdByField', () => {
	after(truncateEntities);
	it('should return null if item does not exists', async () => {
		const fieldName = 'name';
		const fieldValue = 'Japenglish';
		const exId = await getIdByField(Language, fieldName, fieldValue);
		expect(exId).to.be.null;
	});
	it('should return the ID for an existing item', async () => {
		const language = await new Language(languageAttribs)
			.save(null, {method: 'insert'});
		const fieldName = 'name';
		const fieldValue = languageAttribs.name;
		const exId = await getIdByField(Language, fieldName, fieldValue);
		expect(exId).to.equal(language.id);
	});
});
describe('generateIdenfierState', () => {
	it('should return correctly formatted identifier state', () => {
		const sourceIdentifierState = {
			t1: '123',
			t2: '234'
		};
		const expectedIdentifierState = {
			0: {
				type: 1,
				value: '123'
			},
			1: {
				type: 2,
				value: '234'
			}

		};
		const result = generateIdenfierState(sourceIdentifierState);
		expect(result).to.eql(expectedIdentifierState);
	});
});

describe('parseLanguages', () => {
	after(truncateEntities);
	it('should return correctly formatted languages state', async () => {
		const language = await new Language(languageAttribs).save(null, {method: 'insert'});
		const sourceEntityState = {
			languages1: languageAttribs.name
		};
		const expectedResult = [{label: languageAttribs.name, value: language.id}];
		const result = await parseLanguages(sourceEntityState, orm);
		expect(result.languages).to.eql(expectedResult);
	});
});
describe('searchOption', () => {
	after(truncateEntities);
	it('should return null if no exact match found', async () => {
		const query = 'penguin';
		const type = 'publisher';
		const result = await searchOption(orm, type, query, 'bbid', true);
		expect(result).to.be.null;
	});
	it('should return correct option if match found', async () => {
		const language = await new Language({...languageAttribs})
			.save(null, {method: 'insert'});
		const defaultAlias = {
			languageId: language.id,
			name: 'penguin',
			sortName: 'penguin'
		};
		const alias = await new Alias({...defaultAlias})
			.save(null, {method: 'insert'});

		const aliasSet = await new AliasSet({
			defaultAliasId: alias.id
		})
			.save(null, {method: 'insert'});
		await aliasSet.aliases().attach([alias.id]);
		const publisher = await createPublisher(null, {aliasSetId: aliasSet.id});
		const expectedResults = {disambiguation: null, id: publisher.get('bbid'), text: defaultAlias.name, type: 'Publisher'};
		const result = await searchOption(orm, 'publisher', defaultAlias.name, 'bbid', true);
		expect(result).to.eql(expectedResults);
>>>>>>> 4af98b77
	});
});<|MERGE_RESOLUTION|>--- conflicted
+++ resolved
@@ -1,13 +1,8 @@
-<<<<<<< HEAD
 import {getNextEnabledAndResultsArray, isbn10To13, isbn13To10} from '../../../../src/common/helpers/utils';
-import chai from 'chai';
-=======
 import {createPublisher, truncateEntities} from '../../../test-helpers/create-entities';
 import {generateIdenfierState, getIdByField, parseLanguages, searchOption} from '../../../../src/server/helpers/utils';
 import chai from 'chai';
-import {getNextEnabledAndResultsArray} from '../../../../src/common/helpers/utils';
 import orm from '../../../bookbrainz-data';
->>>>>>> 4af98b77
 
 
 const {Language, Alias, AliasSet} = orm;
@@ -67,7 +62,6 @@
 	});
 });
 
-<<<<<<< HEAD
 describe('Convert ISBNs', () => {
 	it('should return null if isbn10 not valid', () => {
 		const isbn10 = '1-23-45678-9';
@@ -90,7 +84,9 @@
 		const expectedResult = '123456789X';
 		const result = isbn13To10(isbn13);
 		expect(result).to.equal(expectedResult);
-=======
+	});
+});
+
 describe('getIdByField', () => {
 	after(truncateEntities);
 	it('should return null if item does not exists', async () => {
@@ -170,6 +166,5 @@
 		const expectedResults = {disambiguation: null, id: publisher.get('bbid'), text: defaultAlias.name, type: 'Publisher'};
 		const result = await searchOption(orm, 'publisher', defaultAlias.name, 'bbid', true);
 		expect(result).to.eql(expectedResults);
->>>>>>> 4af98b77
 	});
 });